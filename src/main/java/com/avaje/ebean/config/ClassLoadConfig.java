package com.avaje.ebean.config;


import java.io.IOException;
import java.net.URL;
import java.util.Enumeration;

/**
 * Helper to find classes taking into account the context class loader.
 */
public class ClassLoadConfig {

  protected final ClassLoaderContext context;

  /**
   * Construct with the default classLoader search with context classLoader first.
   */
  public ClassLoadConfig() {
    this(null);
  }

  /**
   * Specify the classLoader to use for class detection and new instance creation.
   */
  public ClassLoadConfig(ClassLoader classLoader) {
    this.context = new ClassLoaderContext(classLoader);
  }

  /**
   * Return true if the Java.time types are available and should be supported.
   */
  public boolean isJavaTimePresent() {
    return isPresent("java.time.LocalDate");
  }

  /**
   * Return true if the Joda types are available and should be supported.
   */
  public boolean isJodaTimePresent() {
    return isPresent("org.joda.time.LocalDateTime");
  }

  /**
   * Return true if javax validation annotations like Size and NotNull are present.
   */
  public boolean isJavaxValidationAnnotationsPresent() {
    return isPresent("javax.validation.constraints.NotNull");
  }

  /**
   * Return true if Jackson annotations like JsonIgnore are present.
   */
  public boolean isJacksonAnnotationsPresent() {
    return isPresent("com.fasterxml.jackson.annotation.JsonIgnore");
  }

  /**
   * Return true if Jackson ObjectMapper is present.
   */
  public boolean isJacksonObjectMapperPresent() {
    return isPresent("com.fasterxml.jackson.databind.ObjectMapper");
  }

  /**
   * Return a new instance of the class using the default constructor.
   */
  public Object newInstance(String className) {

    try {
      Class<?> cls = forName(className);
      return cls.newInstance();
    } catch (Exception e) {
      throw new IllegalArgumentException("Error constructing " + className, e);
    }
  }

  public Enumeration<URL> getResources(String name) throws IOException {
    return context.getResources(name);
  }

  /**
   * Return true if the given class is present.
   */
  protected boolean isPresent(String className) {
    try {
      forName(className);
      return true;
    } catch (Throwable ex) {
      // Class or one of its dependencies is not present...
      return false;
    }
  }

  /**
   * Load a class taking into account a context class loader (if present).
   */
  protected Class<?> forName(String name) throws ClassNotFoundException {
    return context.forName(name);
  }

  /**
<<<<<<< HEAD
   * Return the classLoader to use for service loading etc.
=======
   * Return the preferred classLoader.
>>>>>>> 84fa3737
   */
  public ClassLoader getClassLoader() {
    return context.getClassLoader();
  }

  /**
   * Wraps the preferred, caller and context class loaders.
   */
  protected class ClassLoaderContext {

    /**
     * Optional - if set only use this classLoader (no fallback).
     */
    protected final ClassLoader preferredLoader;

    protected final ClassLoader contextLoader;

    protected final ClassLoader callerLoader;

    ClassLoaderContext(ClassLoader preferredLoader) {
      this.preferredLoader = preferredLoader;
      this.callerLoader = ServerConfig.class.getClassLoader();
      this.contextLoader = contextLoader();
    }

    ClassLoader contextLoader() {
      ClassLoader loader = Thread.currentThread().getContextClassLoader();
      return (loader != null) ? loader: callerLoader;
    }

    Enumeration<URL> getResources(String name) throws IOException {
      if (preferredLoader != null) {
        return preferredLoader.getResources(name);
      }
      return contextLoader().getResources(name);
    }

    Class<?> forName(String name) throws ClassNotFoundException {

      if (preferredLoader != null) {
        // only use the explicitly set classLoader
        return classForName(name, preferredLoader);
      }
      try {
        // try the context loader first
        return classForName(name, contextLoader);
      } catch (ClassNotFoundException e) {
        if (callerLoader == contextLoader) {
          throw e;
        } else {
          // fallback to the caller classLoader
          return classForName(name, callerLoader);
        }
      }
    }

    Class<?> classForName(String name, ClassLoader classLoader) throws ClassNotFoundException {
      return Class.forName(name, true, classLoader);
    }

    ClassLoader getClassLoader() {
      return preferredLoader != null ? preferredLoader : contextLoader;
    }
  }
}
<|MERGE_RESOLUTION|>--- conflicted
+++ resolved
@@ -99,11 +99,7 @@
   }
 
   /**
-<<<<<<< HEAD
    * Return the classLoader to use for service loading etc.
-=======
-   * Return the preferred classLoader.
->>>>>>> 84fa3737
    */
   public ClassLoader getClassLoader() {
     return context.getClassLoader();
