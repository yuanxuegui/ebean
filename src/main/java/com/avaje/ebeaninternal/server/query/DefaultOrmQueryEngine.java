--- conflicted
+++ resolved
@@ -1,135 +1,130 @@
-package com.avaje.ebeaninternal.server.query;
-
-import java.util.Collection;
-
-import com.avaje.ebean.QueryIterator;
-import com.avaje.ebean.bean.BeanCollection;
-import com.avaje.ebean.bean.EntityBean;
-import com.avaje.ebean.event.BeanFinder;
-import com.avaje.ebeaninternal.api.BeanIdList;
-import com.avaje.ebeaninternal.api.SpiQuery;
-import com.avaje.ebeaninternal.api.SpiTransaction;
-import com.avaje.ebeaninternal.server.core.OrmQueryEngine;
-import com.avaje.ebeaninternal.server.core.OrmQueryRequest;
-import com.avaje.ebeaninternal.server.deploy.BeanDescriptor;
-import com.avaje.ebeaninternal.server.deploy.BeanDescriptorManager;
-
-/**
- * Main Finder implementation.
- */
-public class DefaultOrmQueryEngine implements OrmQueryEngine {
-
-    /**
-     * Find using predicates
-     */
-    private final CQueryEngine queryEngine;
-      
-    /**
-     * Create the Finder.
-     */
-    public DefaultOrmQueryEngine(BeanDescriptorManager descMgr, CQueryEngine queryEngine) {
-   
-        this.queryEngine = queryEngine;
-    }
-    
-    public <T> int findRowCount(OrmQueryRequest<T> request){
-    	
-    	return queryEngine.findRowCount(request);
-    }
-
-    public <T> BeanIdList findIds(OrmQueryRequest<T> request){
-    	
-    	return queryEngine.findIds(request);
-    }
-
-
-    public <T> QueryIterator<T> findIterate(OrmQueryRequest<T> request) {
-
-        // LIMITATION: You can not use QueryIterator to load bean cache
- 
-        SpiTransaction t = request.getTransaction();
-        
-        // before we perform a query, we need to flush any
-        // previous persist requests that are queued/batched.
-        // The query may read data affected by those requests.
-        t.flushBatch();
-        
-        return queryEngine.findIterate(request);
-    }
-    
-	public <T> BeanCollection<T> findMany(OrmQueryRequest<T> request) {
-
-        SpiQuery<T> query = request.getQuery();
-		
-    	BeanCollection<T> result = null;
- 
-        SpiTransaction t = request.getTransaction();
-        
-        // before we perform a query, we need to flush any
-        // previous persist requests that are queued/batched.
-        // The query may read data affected by those requests.
-        t.flushBatch();
-
-        BeanFinder<T> finder = request.getBeanFinder();
-        if (finder != null) {
-            // this bean type has its own specific finder
-            result = finder.findMany(request);
-        } else {
-        	result = queryEngine.findMany(request);
-        }
-
-    	if (query.isLoadBeanCache()){
-        	// load the individual beans into the bean cache
-        	BeanDescriptor<T> descriptor = request.getBeanDescriptor();
-        	Collection<T> c  = result.getActualDetails();
-        	for (T bean : c) {
-<<<<<<< HEAD
-        		descriptor.cachePutBeanData(bean);
-          }
-=======
-        		descriptor.cachePutBeanData((EntityBean)bean);
-            }
->>>>>>> a3c8ed88
-        }
-
-    	if (!result.isEmpty() && query.isUseQueryCache()){
-        	// load the query result into the query cache
-        	request.putToQueryCache(result);        		
-    	}
-        
-        return result;
-    }
-
-
-    /**
-     * Find a single bean using its unique id.
-     */
-	public <T> T findId(OrmQueryRequest<T> request) {
-        
-		T result = null;
-		        
-        SpiTransaction t = request.getTransaction();
-        
-        if (t.isBatchFlushOnQuery()){
-            // before we perform a query, we need to flush any
-            // previous persist requests that are queued/batched.
-            // The query may read data affected by those requests.
-        	t.flushBatch();
-        }
-        
-        BeanFinder<T> finder = request.getBeanFinder();
-        if (finder != null) {
-            result =  finder.find(request);
-        } else {
-        	result = queryEngine.find(request);
-        }
-        
-        if (result != null && request.isUseBeanCache()){
-        	request.getBeanDescriptor().cachePutBeanData((EntityBean)result);        		
-        }
-        
-        return result;
-    }
-
-
-}
+package com.avaje.ebeaninternal.server.query;
+
+import java.util.Collection;
+
+import com.avaje.ebean.QueryIterator;
+import com.avaje.ebean.bean.BeanCollection;
+import com.avaje.ebean.bean.EntityBean;
+import com.avaje.ebean.event.BeanFinder;
+import com.avaje.ebeaninternal.api.BeanIdList;
+import com.avaje.ebeaninternal.api.SpiQuery;
+import com.avaje.ebeaninternal.api.SpiTransaction;
+import com.avaje.ebeaninternal.server.core.OrmQueryEngine;
+import com.avaje.ebeaninternal.server.core.OrmQueryRequest;
+import com.avaje.ebeaninternal.server.deploy.BeanDescriptor;
+import com.avaje.ebeaninternal.server.deploy.BeanDescriptorManager;
+
+/**
+ * Main Finder implementation.
+ */
+public class DefaultOrmQueryEngine implements OrmQueryEngine {
+
+    /**
+     * Find using predicates
+     */
+    private final CQueryEngine queryEngine;
+      
+    /**
+     * Create the Finder.
+     */
+    public DefaultOrmQueryEngine(BeanDescriptorManager descMgr, CQueryEngine queryEngine) {
+   
+        this.queryEngine = queryEngine;
+    }
+    
+    public <T> int findRowCount(OrmQueryRequest<T> request){
+    	
+    	return queryEngine.findRowCount(request);
+    }
+
+    public <T> BeanIdList findIds(OrmQueryRequest<T> request){
+    	
+    	return queryEngine.findIds(request);
+    }
+
+
+    public <T> QueryIterator<T> findIterate(OrmQueryRequest<T> request) {
+
+        // LIMITATION: You can not use QueryIterator to load bean cache
+ 
+        SpiTransaction t = request.getTransaction();
+        
+        // before we perform a query, we need to flush any
+        // previous persist requests that are queued/batched.
+        // The query may read data affected by those requests.
+        t.flushBatch();
+        
+        return queryEngine.findIterate(request);
+    }
+    
+	public <T> BeanCollection<T> findMany(OrmQueryRequest<T> request) {
+
+        SpiQuery<T> query = request.getQuery();
+		
+    	BeanCollection<T> result = null;
+ 
+        SpiTransaction t = request.getTransaction();
+        
+        // before we perform a query, we need to flush any
+        // previous persist requests that are queued/batched.
+        // The query may read data affected by those requests.
+        t.flushBatch();
+
+        BeanFinder<T> finder = request.getBeanFinder();
+        if (finder != null) {
+            // this bean type has its own specific finder
+            result = finder.findMany(request);
+        } else {
+        	result = queryEngine.findMany(request);
+        }
+
+    	if (query.isLoadBeanCache()){
+        	// load the individual beans into the bean cache
+        	BeanDescriptor<T> descriptor = request.getBeanDescriptor();
+        	Collection<T> c  = result.getActualDetails();
+        	for (T bean : c) {
+        		descriptor.cachePutBeanData((EntityBean)bean);
+          }
+        }
+
+    	if (!result.isEmpty() && query.isUseQueryCache()){
+        	// load the query result into the query cache
+        	request.putToQueryCache(result);        		
+    	}
+        
+        return result;
+    }
+
+
+    /**
+     * Find a single bean using its unique id.
+     */
+	public <T> T findId(OrmQueryRequest<T> request) {
+        
+		T result = null;
+		        
+        SpiTransaction t = request.getTransaction();
+        
+        if (t.isBatchFlushOnQuery()){
+            // before we perform a query, we need to flush any
+            // previous persist requests that are queued/batched.
+            // The query may read data affected by those requests.
+        	t.flushBatch();
+        }
+        
+        BeanFinder<T> finder = request.getBeanFinder();
+        if (finder != null) {
+            result =  finder.find(request);
+        } else {
+        	result = queryEngine.find(request);
+        }
+        
+        if (result != null && request.isUseBeanCache()){
+        	request.getBeanDescriptor().cachePutBeanData((EntityBean)result);        		
+        }
+        
+        return result;
+    }
+
+
+}