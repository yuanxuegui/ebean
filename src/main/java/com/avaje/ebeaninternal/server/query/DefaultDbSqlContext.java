--- conflicted
+++ resolved
@@ -126,6 +126,7 @@
 
     sb.append(a2);
     sb.append(" on ");
+
     for (int i = 0; i < cols.length; i++) {
       TableJoinColumn pair = cols[i];
       if (i > 0) {
@@ -136,21 +137,14 @@
       sb.append(a1).append(".").append(pair.getLocalDbColumn());
     }
 
+
     // add on any inheritance where clause
-<<<<<<< HEAD
-    if (inheritance != null && inheritance.length() > 0) {
+    if (inheritance != null && !inheritance.isEmpty()) {
       sb.append(" and ").append(a2).append(".").append(inheritance);
     }
 
     if (addAsOfOnClause) {
       sb.append(" and ").append(historySupport.getAsOfPredicate(a2));
-=======
-    if (inheritance != null && !inheritance.isEmpty()) {
-      sb.append(" and ");
-      sb.append(a2);
-      sb.append(".");
-      sb.append(inheritance);
->>>>>>> 0a3b8199
     }
 
     sb.append(" ");
