package com.avaje.ebeaninternal.server.query;

import java.sql.SQLException;
import java.util.List;

import com.avaje.ebean.bean.EntityBean;
import com.avaje.ebeaninternal.server.deploy.BeanPropertyAssocMany;
import com.avaje.ebeaninternal.server.deploy.DbReadContext;
import com.avaje.ebeaninternal.server.deploy.DbSqlContext;

public final class SqlTreeNodeManyRoot extends SqlTreeNodeBean {

  public SqlTreeNodeManyRoot(String prefix, BeanPropertyAssocMany<?> prop, SqlTreeProperties props, List<SqlTreeNode> myList) {
    super(prefix, prop, prop.getTargetDescriptor(), props, myList, true, null);
  }

  @Override
<<<<<<< HEAD
  protected void postLoad(DbReadContext cquery, Object loadedBean, Object id, Object lazyLoadParentId) {
=======
  protected void postLoad(DbReadContext cquery, EntityBean loadedBean, Object id) {
>>>>>>> a3c8ed88

    // put the localBean into the manyValue so that it
    // is added to the collection/map
    cquery.setLoadedManyBean(loadedBean);
  }

  @Override
  public void load(DbReadContext cquery, EntityBean parentBean) throws SQLException {
    // pass in null for parentBean because the localBean
    // that is built is added to a collection rather than
    // being set to the parentBean directly
    super.load(cquery, null);
  }

  /**
   * Force outer join for everything after the many property.
   */
  @Override
  public void appendFrom(DbSqlContext ctx, boolean forceOuterJoin) {
    super.appendFrom(ctx, true);
  }

}<|MERGE_RESOLUTION|>--- conflicted
+++ resolved
@@ -3,7 +3,6 @@
 import java.sql.SQLException;
 import java.util.List;
 
-import com.avaje.ebean.bean.EntityBean;
 import com.avaje.ebeaninternal.server.deploy.BeanPropertyAssocMany;
 import com.avaje.ebeaninternal.server.deploy.DbReadContext;
 import com.avaje.ebeaninternal.server.deploy.DbSqlContext;
@@ -15,11 +14,7 @@
   }
 
   @Override
-<<<<<<< HEAD
-  protected void postLoad(DbReadContext cquery, Object loadedBean, Object id, Object lazyLoadParentId) {
-=======
-  protected void postLoad(DbReadContext cquery, EntityBean loadedBean, Object id) {
->>>>>>> a3c8ed88
+  protected void postLoad(DbReadContext cquery, EntityBean loadedBean, Object id, Object lazyLoadParentId) {
 
     // put the localBean into the manyValue so that it
     // is added to the collection/map
