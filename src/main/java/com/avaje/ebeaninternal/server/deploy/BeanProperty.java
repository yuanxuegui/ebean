--- conflicted
+++ resolved
@@ -1,1257 +1,1217 @@
-package com.avaje.ebeaninternal.server.deploy;
-
-import java.io.DataInput;
-import java.io.DataOutput;
-import java.io.IOException;
-import java.lang.reflect.Field;
-import java.lang.reflect.Method;
-import java.sql.SQLException;
-import java.sql.Types;
-import java.util.List;
-import java.util.Map;
-
-import javax.json.stream.JsonParser;
-import javax.json.stream.JsonParser.Event;
-import javax.persistence.PersistenceException;
-
-import com.avaje.ebean.bean.EntityBean;
-import com.avaje.ebean.config.EncryptKey;
-import com.avaje.ebean.config.dbplatform.DbEncryptFunction;
-import com.avaje.ebean.config.dbplatform.DbType;
-import com.avaje.ebean.text.StringFormatter;
-import com.avaje.ebean.text.StringParser;
-import com.avaje.ebeaninternal.server.core.InternString;
-import com.avaje.ebeaninternal.server.deploy.BeanDescriptor.EntityType;
-import com.avaje.ebeaninternal.server.deploy.generatedproperty.GeneratedProperty;
-import com.avaje.ebeaninternal.server.deploy.meta.DeployBeanProperty;
-import com.avaje.ebeaninternal.server.el.ElPropertyChainBuilder;
-import com.avaje.ebeaninternal.server.el.ElPropertyValue;
-import com.avaje.ebeaninternal.server.lib.util.StringHelper;
-import com.avaje.ebeaninternal.server.query.SqlBeanLoad;
-import com.avaje.ebeaninternal.server.query.SqlJoinType;
-import com.avaje.ebeaninternal.server.reflect.BeanReflectGetter;
-import com.avaje.ebeaninternal.server.reflect.BeanReflectSetter;
-import com.avaje.ebeaninternal.server.text.json.WriteJson;
-import com.avaje.ebeaninternal.server.type.DataBind;
-import com.avaje.ebeaninternal.server.type.ScalarType;
-
-/**
- * Description of a property of a bean. Includes its deployment information such
- * as database column mapping information.
- */
-public class BeanProperty implements ElPropertyValue {
-
-    /**
-     * Advanced bean deployment. To exclude this property from update where
-     * clause.
-     */
-    public static final String EXCLUDE_FROM_UPDATE_WHERE = "EXCLUDE_FROM_UPDATE_WHERE";
-
-    /**
-     * Advanced bean deployment. To exclude this property from delete where
-     * clause.
-     */
-    public static final String EXCLUDE_FROM_DELETE_WHERE = "EXCLUDE_FROM_DELETE_WHERE";
-
-    /**
-     * Advanced bean deployment. To exclude this property from insert.
-     */
-    public static final String EXCLUDE_FROM_INSERT = "EXCLUDE_FROM_INSERT";
-
-    /**
-     * Advanced bean deployment. To exclude this property from update set
-     * clause.
-     */
-    public static final String EXCLUDE_FROM_UPDATE = "EXCLUDE_FROM_UPDATE";
-
-    /**
-     * Flag to mark this at part of the unique id.
-     */
-    final boolean id;
-
-    /**
-     * Flag to make this as a dummy property for unidirecitonal relationships.
-     */
-    final boolean unidirectionalShadow;
-
-    /**
-     * Flag set if this maps to the inheritance discriminator column
-     */
-    final boolean discriminator;
-
-    /**
-     * Flag to mark the property as embedded. This could be on
-     * BeanPropertyAssocOne rather than here. Put it here for checking Id type
-     * (embedded or not).
-     */
-    final boolean embedded;
-
-    /**
-     * Flag indicating if this the version property.
-     */
-    final boolean version;
-
-    final boolean naturalKey;
-
-    /**
-     * Set if this property is nullable.
-     */
-    final boolean nullable;
-
-    final boolean unique;
-
-    /**
-     * Is this property include in database resultSet.
-     */
-    final boolean dbRead;
-
-    /**
-     * Include in DB insert.
-     */
-    final boolean dbInsertable;
-
-    /**
-     * Include in DB update.
-     */
-    final boolean dbUpdatable;
-
-    /**
-     * True if the property is based on a SECONDARY table.
-     */
-    final boolean secondaryTable;
-
-    final TableJoin secondaryTableJoin;
-    final String secondaryTableJoinPrefix;
-
-    /**
-     * The property is inherited from a super class.
-     */
-    final boolean inherited;
-
-    final Class<?> owningType;
-
-    final boolean local;
-
-    /**
-     * True if the property is a Clob, Blob LongVarchar or LongVarbinary.
-     */
-    final boolean lob;
-
-    final boolean fetchEager;
-
-    final boolean isTransient;
-
-    /**
-     * The logical bean property name.
-     */
-    final String name;
-
-    final int propertyIndex;
-
-    /**
-     * The reflected field.
-     */
-    final Field field;
-
-    /**
-     * The bean type.
-     */
-    final Class<?> propertyType;
-
-    final String dbBind;
-
-    /**
-     * The database column. This can include quoted identifiers.
-     */
-    final String dbColumn;
-
-    final String elPlaceHolder;
-    final String elPlaceHolderEncrypted;
-
-    /**
-     * Select part of a SQL Formula used to populate this property.
-     */
-    final String sqlFormulaSelect;
-
-    /**
-     * Join part of a SQL Formula.
-     */
-    final String sqlFormulaJoin;
-
-    final boolean formula;
-
-    /**
-     * Set to true if stored encrypted.
-     */
-    final boolean dbEncrypted;
-
-    final boolean localEncrypted;
-
-    final int dbEncryptedType;
-
-    /**
-     * The jdbc data type this maps to.
-     */
-    final int dbType;
-
-    /**
-     * The default value to insert if null.
-     */
-    final Object defaultValue;
-
-    /**
-     * Extra deployment parameters.
-     */
-    final Map<String, String> extraAttributeMap;
-
-    /**
-     * The method used to read the property.
-     */
-    final Method readMethod;
-
-    /**
-     * The method used to write the property.
-     */
-    final Method writeMethod;
-
-    /**
-     * Generator for insert or update timestamp etc.
-     */
-    final GeneratedProperty generatedProperty;
-
-    final BeanReflectGetter getter;
-
-    final BeanReflectSetter setter;
-
-    final BeanDescriptor<?> descriptor;
-
-    /**
-     * Used for non-jdbc native types (java.util.Date Enums etc). Converts from
-     * logical to jdbc types.
-     */
-    @SuppressWarnings("rawtypes")
-    final ScalarType scalarType;
-
-    boolean cascadeValidate;
-
-    /**
-     * The length or precision for DB column.
-     */
-    final int dbLength;
-
-    /**
-     * The scale for DB column (decimal).
-     */
-    final int dbScale;
-
-    /**
-     * Deployment defined DB column definition.
-     */
-    final String dbColumnDefn;
-
-    /**
-     * DB Constraint (typically check constraint on enum)
-     */
-    final String dbConstraintExpression;
-
-    final DbEncryptFunction dbEncryptFunction;
-
-    int deployOrder;
-
-    final boolean jsonSerialize;
-
-    final boolean jsonDeserialize;
-
-    final boolean indexed;
-
-    final String indexName;
-
-    public BeanProperty(DeployBeanProperty deploy) {
-        this(null, null, deploy);
+package com.avaje.ebeaninternal.server.deploy;
+
+import java.io.DataInput;
+import java.io.DataOutput;
+import java.io.IOException;
+import java.lang.reflect.Field;
+import java.lang.reflect.Method;
+import java.sql.SQLException;
+import java.sql.Types;
+import java.util.List;
+import java.util.Map;
+
+import javax.json.stream.JsonParser;
+import javax.json.stream.JsonParser.Event;
+import javax.persistence.PersistenceException;
+
+import com.avaje.ebean.bean.EntityBean;
+import com.avaje.ebean.config.EncryptKey;
+import com.avaje.ebean.config.dbplatform.DbEncryptFunction;
+import com.avaje.ebean.config.dbplatform.DbType;
+import com.avaje.ebean.text.StringFormatter;
+import com.avaje.ebean.text.StringParser;
+import com.avaje.ebeaninternal.server.core.InternString;
+import com.avaje.ebeaninternal.server.deploy.BeanDescriptor.EntityType;
+import com.avaje.ebeaninternal.server.deploy.generatedproperty.GeneratedProperty;
+import com.avaje.ebeaninternal.server.deploy.meta.DeployBeanProperty;
+import com.avaje.ebeaninternal.server.el.ElPropertyChainBuilder;
+import com.avaje.ebeaninternal.server.el.ElPropertyValue;
+import com.avaje.ebeaninternal.server.lib.util.StringHelper;
+import com.avaje.ebeaninternal.server.query.SqlBeanLoad;
+import com.avaje.ebeaninternal.server.query.SqlJoinType;
+import com.avaje.ebeaninternal.server.reflect.BeanReflectGetter;
+import com.avaje.ebeaninternal.server.reflect.BeanReflectSetter;
+import com.avaje.ebeaninternal.server.text.json.WriteJson;
+import com.avaje.ebeaninternal.server.type.DataBind;
+import com.avaje.ebeaninternal.server.type.ScalarType;
+
+/**
+ * Description of a property of a bean. Includes its deployment information such
+ * as database column mapping information.
+ */
+public class BeanProperty implements ElPropertyValue {
+
+    /**
+     * Advanced bean deployment. To exclude this property from update where
+     * clause.
+     */
+    public static final String EXCLUDE_FROM_UPDATE_WHERE = "EXCLUDE_FROM_UPDATE_WHERE";
+
+    /**
+     * Advanced bean deployment. To exclude this property from delete where
+     * clause.
+     */
+    public static final String EXCLUDE_FROM_DELETE_WHERE = "EXCLUDE_FROM_DELETE_WHERE";
+
+    /**
+     * Advanced bean deployment. To exclude this property from insert.
+     */
+    public static final String EXCLUDE_FROM_INSERT = "EXCLUDE_FROM_INSERT";
+
+    /**
+     * Advanced bean deployment. To exclude this property from update set
+     * clause.
+     */
+    public static final String EXCLUDE_FROM_UPDATE = "EXCLUDE_FROM_UPDATE";
+
+    /**
+     * Flag to mark this at part of the unique id.
+     */
+    final boolean id;
+
+    /**
+     * Flag to make this as a dummy property for unidirecitonal relationships.
+     */
+    final boolean unidirectionalShadow;
+
+    /**
+     * Flag set if this maps to the inheritance discriminator column
+     */
+    final boolean discriminator;
+    
+    /**
+     * Flag to mark the property as embedded. This could be on
+     * BeanPropertyAssocOne rather than here. Put it here for checking Id type
+     * (embedded or not).
+     */
+    final boolean embedded;
+
+    /**
+     * Flag indicating if this the version property.
+     */
+    final boolean version;
+
+    final boolean naturalKey;
+    
+    /**
+     * Set if this property is nullable.
+     */
+    final boolean nullable;
+
+    final boolean unique;
+
+    /**
+     * Is this property include in database resultSet.
+     */
+    final boolean dbRead;
+
+    /**
+     * Include in DB insert.
+     */
+    final boolean dbInsertable;
+
+    /**
+     * Include in DB update.
+     */
+    final boolean dbUpdatable;
+
+    /**
+     * True if the property is based on a SECONDARY table.
+     */
+    final boolean secondaryTable;
+
+    final TableJoin secondaryTableJoin;
+    final String secondaryTableJoinPrefix;
+
+    /**
+     * The property is inherited from a super class.
+     */
+    final boolean inherited;
+
+    final Class<?> owningType;
+
+    final boolean local;
+
+    /**
+     * True if the property is a Clob, Blob LongVarchar or LongVarbinary.
+     */
+    final boolean lob;
+    
+    final boolean fetchEager;
+
+    final boolean isTransient;
+
+    /**
+     * The logical bean property name.
+     */
+    final String name;
+
+    final int propertyIndex;
+    
+    /**
+     * The reflected field.
+     */
+    final Field field;
+
+    /**
+     * The bean type.
+     */
+    final Class<?> propertyType;
+
+    final String dbBind;
+
+    /**
+     * The database column. This can include quoted identifiers.
+     */
+    final String dbColumn;
+
+    final String elPlaceHolder;
+    final String elPlaceHolderEncrypted;
+
+    /**
+     * Select part of a SQL Formula used to populate this property.
+     */
+    final String sqlFormulaSelect;
+
+    /**
+     * Join part of a SQL Formula.
+     */
+    final String sqlFormulaJoin;
+
+    final boolean formula;
+
+    /**
+     * Set to true if stored encrypted.
+     */
+    final boolean dbEncrypted;
+
+    final boolean localEncrypted;
+
+    final int dbEncryptedType;
+
+    /**
+     * The jdbc data type this maps to.
+     */
+    final int dbType;
+
+    /**
+     * The default value to insert if null.
+     */
+    final Object defaultValue;
+
+    /**
+     * Extra deployment parameters.
+     */
+    final Map<String, String> extraAttributeMap;
+
+    /**
+     * The method used to read the property.
+     */
+    final Method readMethod;
+
+    /**
+     * The method used to write the property.
+     */
+    final Method writeMethod;
+
+    /**
+     * Generator for insert or update timestamp etc.
+     */
+    final GeneratedProperty generatedProperty;
+
+    final BeanReflectGetter getter;
+
+    final BeanReflectSetter setter;
+
+    final BeanDescriptor<?> descriptor;
+
+    /**
+     * Used for non-jdbc native types (java.util.Date Enums etc). Converts from
+     * logical to jdbc types.
+     */
+    @SuppressWarnings("rawtypes")
+    final ScalarType scalarType;
+
+    boolean cascadeValidate;
+
+    /**
+     * The length or precision for DB column.
+     */
+    final int dbLength;
+
+    /**
+     * The scale for DB column (decimal).
+     */
+    final int dbScale;
+
+    /**
+     * Deployment defined DB column definition.
+     */
+    final String dbColumnDefn;
+
+    /**
+     * DB Constraint (typically check constraint on enum)
+     */
+    final String dbConstraintExpression;
+
+    final DbEncryptFunction dbEncryptFunction;
+
+    int deployOrder;
+
+    final boolean jsonSerialize;
+
+    final boolean jsonDeserialize;
+
+    final boolean indexed;
+
+    final String indexName;
+    public BeanProperty(DeployBeanProperty deploy) {
+        this(null, null, deploy);
+    }
+
+    public BeanProperty(BeanDescriptorMap owner, BeanDescriptor<?> descriptor, DeployBeanProperty deploy) {
+
+        this.descriptor = descriptor;
+        this.name = InternString.intern(deploy.getName());
+        this.propertyIndex = deploy.getPropertyIndex();
+        this.indexed = deploy.isIndexed();
+        this.indexName = deploy.getIndexName();
+        this.unidirectionalShadow = deploy.isUndirectionalShadow();
+        this.discriminator = deploy.isDiscriminator();
+        this.localEncrypted = deploy.isLocalEncrypted();
+        this.dbEncrypted = deploy.isDbEncrypted();
+        this.dbEncryptedType = deploy.getDbEncryptedType();
+        this.dbEncryptFunction = deploy.getDbEncryptFunction();
+        this.dbBind = deploy.getDbBind();
+        this.dbRead = deploy.isDbRead();
+        this.dbInsertable = deploy.isDbInsertable();
+        this.dbUpdatable = deploy.isDbUpdateable();
+
+        this.secondaryTable = deploy.isSecondaryTable();
+        if (secondaryTable) {
+            this.secondaryTableJoin = new TableJoin(deploy.getSecondaryTableJoin(), null);
+            this.secondaryTableJoinPrefix = deploy.getSecondaryTableJoinPrefix();
+        } else {
+            this.secondaryTableJoin = null;
+            this.secondaryTableJoinPrefix = null;
+        }
+        this.fetchEager = deploy.isFetchEager();
+        this.isTransient = deploy.isTransient();
+        this.nullable = deploy.isNullable();
+        this.unique = deploy.isUnique();
+        this.naturalKey = deploy.isNaturalKey();
+        this.dbLength = deploy.getDbLength();
+        this.dbScale = deploy.getDbScale();
+        this.dbColumnDefn = InternString.intern(deploy.getDbColumnDefn());
+        this.dbConstraintExpression = InternString.intern(deploy.getDbConstraintExpression());
+
+        this.inherited = false;// deploy.isInherited();
+        this.owningType = deploy.getOwningType();
+        this.local = deploy.isLocal();
+
+        this.version = deploy.isVersionColumn();
+        this.embedded = deploy.isEmbedded();
+        this.id = deploy.isId();
+        this.generatedProperty = deploy.getGeneratedProperty();
+        this.readMethod = deploy.getReadMethod();
+        this.writeMethod = deploy.getWriteMethod();
+        this.getter = deploy.getGetter();
+        this.setter = deploy.getSetter();
+
+        this.dbColumn = tableAliasIntern(descriptor, deploy.getDbColumn(), false, null);
+        this.sqlFormulaJoin = InternString.intern(deploy.getSqlFormulaJoin());
+        this.sqlFormulaSelect = InternString.intern(deploy.getSqlFormulaSelect());
+        this.formula = sqlFormulaSelect != null;
+
+        this.extraAttributeMap = deploy.getExtraAttributeMap();
+        this.defaultValue = deploy.getDefaultValue();
+        this.dbType = deploy.getDbType();
+        this.scalarType = deploy.getScalarType();
+        this.lob = isLobType(dbType);
+        this.propertyType = deploy.getPropertyType();
+        this.field = deploy.getField();
+        
+        EntityType et = descriptor == null ? null : descriptor.getEntityType();
+        this.elPlaceHolder = tableAliasIntern(descriptor, deploy.getElPlaceHolder(et), false, null);
+        this.elPlaceHolderEncrypted = tableAliasIntern(descriptor, deploy.getElPlaceHolder(et), dbEncrypted, dbColumn);
+
+        this.jsonSerialize = deploy.isExposeSerialize();
+        this.jsonDeserialize = deploy.isExposeDeserialize();
+    }
+
+    private String tableAliasIntern(BeanDescriptor<?> descriptor, String s, boolean dbEncrypted, String dbColumn) {
+        if (descriptor != null) {
+            s = StringHelper.replaceString(s, "${ta}.", "${}");
+            s = StringHelper.replaceString(s, "${ta}", "${}");
+
+            if (dbEncrypted) {
+                s = dbEncryptFunction.getDecryptSql(s);
+                String namedParam = ":encryptkey_" + descriptor.getBaseTable() + "___" + dbColumn;
+                s = StringHelper.replaceString(s, "?", namedParam);
+            }
+        }
+        return InternString.intern(s);
+    }
+
+    /**
+     * Create a Matching BeanProperty with some attributes overridden.
+     * <p>
+     * Primarily for supporting Embedded beans with overridden dbColumn
+     * mappings.
+     * </p>
+     */
+    public BeanProperty(BeanProperty source, BeanPropertyOverride override) {
+
+        this.descriptor = source.descriptor;
+        this.name = InternString.intern(source.getName());
+        this.propertyIndex = source.propertyIndex;
+
+        this.indexed = source.isIndexed();
+        this.indexName = source.getIndexName();
+        this.dbColumn = InternString.intern(override.getDbColumn());
+        this.sqlFormulaJoin = InternString.intern(override.getSqlFormulaJoin());
+        this.sqlFormulaSelect = InternString.intern(override.getSqlFormulaSelect());
+        this.formula = sqlFormulaSelect != null;
+
+        this.fetchEager = source.fetchEager;
+        this.unidirectionalShadow = source.unidirectionalShadow;
+        this.discriminator = source.discriminator;
+        this.localEncrypted = source.isLocalEncrypted();
+        this.isTransient = source.isTransient();
+        this.secondaryTable = source.isSecondaryTable();
+        this.secondaryTableJoin = source.secondaryTableJoin;
+        this.secondaryTableJoinPrefix = source.secondaryTableJoinPrefix;
+
+        this.dbBind = source.getDbBind();
+        this.dbEncrypted = source.isDbEncrypted();
+        this.dbEncryptedType = source.getDbEncryptedType();
+        this.dbEncryptFunction = source.dbEncryptFunction;
+        this.dbRead = source.isDbRead();
+        this.dbInsertable = source.isDbInsertable();
+        this.dbUpdatable = source.isDbUpdatable();
+        this.nullable = source.isNullable();
+        this.unique = source.isUnique();
+        this.naturalKey = source.isNaturalKey();
+        this.dbLength = source.getDbLength();
+        this.dbScale = source.getDbScale();
+        this.dbColumnDefn = InternString.intern(source.getDbColumnDefn());
+        this.dbConstraintExpression = InternString.intern(source.getDbConstraintExpression());
+
+        this.inherited = source.isInherited();
+        this.owningType = source.owningType;
+        this.local = owningType.equals(descriptor.getBeanType());
+
+        this.version = source.isVersion();
+        this.embedded = source.isEmbedded();
+        this.id = source.isId();
+        this.generatedProperty = source.getGeneratedProperty();
+        this.readMethod = source.getReadMethod();
+        this.writeMethod = source.getWriteMethod();
+        this.getter = source.getter;
+        this.setter = source.setter;
+        this.extraAttributeMap = source.extraAttributeMap;
+        this.defaultValue = source.getDefaultValue();
+        this.dbType = source.getDbType();
+        this.scalarType = source.scalarType;
+        this.lob = isLobType(dbType);
+        this.propertyType = source.getPropertyType();
+        this.field = source.getField();
+        
+        this.elPlaceHolder = override.replace(source.elPlaceHolder, source.dbColumn);
+        this.elPlaceHolderEncrypted = override.replace(source.elPlaceHolderEncrypted, source.dbColumn);
+
+        this.jsonSerialize = source.jsonSerialize;
+        this.jsonDeserialize = source.jsonDeserialize;
+    }
+
+    /**
+     * Initialise the property before returning to client code. Used to
+     * initialise variables that can't be done in construction due to recursive
+     * issues.
+     */
+    public void initialise() {
+        // do nothing for normal BeanProperty
+        if (!isTransient && scalarType == null) {
+            String msg = "No ScalarType assigned to " + descriptor.getFullName() + "." + getName();
+            throw new RuntimeException(msg);
+        }
+    }
+
+    /**
+     * Return the order this property appears in the bean.
+     */
+    public int getDeployOrder() {
+        return deployOrder;
+    }
+
+    /**
+     * Set the order this property appears in the bean.
+     */
+    public void setDeployOrder(int deployOrder) {
+        this.deployOrder = deployOrder;
+    }
+
+    public ElPropertyValue buildElPropertyValue(String propName, String remainder, ElPropertyChainBuilder chain,
+                                                boolean propertyDeploy) {
+        throw new PersistenceException("Not valid on scalar bean property " + getFullBeanName());
+    }
+
+    /**
+     * Return the BeanDescriptor that owns this property.
+     */
+    public BeanDescriptor<?> getBeanDescriptor() {
+        return descriptor;
+    }
+
+    /**
+     * Return true is this is a simple scalar property.
+     */
+    public boolean isScalar() {
+        return true;
+    }
+
+    /**
+     * Return true if this property is based on a formula.
+     */
+    public boolean isFormula() {
+        return formula;
+    }
+
+    /**
+     * Return true if this property maps to the inheritance discriminator column.
+     */
+    public boolean isDiscriminator() {
+        return discriminator;
+    }
+    
+    /**
+     * Return true if the underlying type is mutable.
+     */
+    public boolean isMutableScalarType() {
+        if (scalarType == null) {
+            return false;
+        }
+        return scalarType.isMutable();
+    }
+
+    public void copyProperty(EntityBean sourceBean, EntityBean destBean) {
+        Object value = getValue(sourceBean);
+        setValue(destBean, value);
+    }
+
+    /**
+     * Return the encrypt key for the column matching this property.
+     */
+    public EncryptKey getEncryptKey() {
+        return descriptor.getEncryptKey(this);
+    }
+
+    public String getDecryptProperty() {
+        return dbEncryptFunction.getDecryptSql(this.getName());
+    }
+
+    public String getDecryptProperty(String propertyName) {
+        return dbEncryptFunction.getDecryptSql(propertyName);
+    }
+
+    public String getDecryptSql() {
+        return dbEncryptFunction.getDecryptSql(this.getDbColumn());
+    }
+
+    public String getDecryptSql(String tableAlias) {
+        return dbEncryptFunction.getDecryptSql(tableAlias + "." + this.getDbColumn());
+    }
+
+    /**
+     * Add any extra joins required to support this property. Generally a no
+     * operation except for a OneToOne exported.
+     */
+    public void appendFrom(DbSqlContext ctx, SqlJoinType joinType) {
+        if (formula && sqlFormulaJoin != null) {
+            ctx.appendFormulaJoin(sqlFormulaJoin, joinType);
+
+        } else if (secondaryTableJoin != null) {
+
+            String relativePrefix = ctx.getRelativePrefix(secondaryTableJoinPrefix);
+            secondaryTableJoin.addJoin(joinType, relativePrefix, ctx);
+        }
+    }
+
+    /**
+     * Returns null unless this property is using a secondary table. In that
+     * case this returns the logical property prefix.
+     */
+    public String getSecondaryTableJoinPrefix() {
+        return secondaryTableJoinPrefix;
+    }
+
+    public void appendSelect(DbSqlContext ctx, boolean subQuery) {
+        if (formula) {
+            ctx.appendFormulaSelect(sqlFormulaSelect);
+
+        } else if (!isTransient) {
+
+            if (secondaryTableJoin != null) {
+                String relativePrefix = ctx.getRelativePrefix(secondaryTableJoinPrefix);
+                ctx.pushTableAlias(relativePrefix);
+            }
+
+            if (dbEncrypted) {
+                String decryptSql = getDecryptSql(ctx.peekTableAlias());
+                ctx.appendRawColumn(decryptSql);
+                ctx.addEncryptedProp(this);
+
+            } else {
+                ctx.appendColumn(dbColumn);
+            }
+
+            if (secondaryTableJoin != null) {
+                ctx.popTableAlias();
+            }
+        }
+    }
+
+    public boolean isAssignableFrom(Class<?> type) {
+        return owningType.isAssignableFrom(type);
+    }
+
+    public Object readSetOwning(DbReadContext ctx, EntityBean bean, Class<?> type) throws SQLException {
+
+        try {
+            Object value = scalarType.read(ctx.getDataReader());
+            if (value == null || bean == null) {
+                // not setting the value...
+            } else {
+                if (owningType.equals(type)) {
+                    setValue(bean, value);
+                }
+            }
+            return value;
+        } catch (Exception e) {
+            String msg = "Error readSet on " + descriptor + "." + name;
+            throw new PersistenceException(msg, e);
+        }
+    }
+
+    public void loadIgnore(DbReadContext ctx) {
+        scalarType.loadIgnore(ctx.getDataReader());
+    }
+
+    public void load(SqlBeanLoad sqlBeanLoad) throws SQLException {
+        sqlBeanLoad.load(this);
+    }
+
+    public void buildSelectExpressionChain(String prefix, List<String> selectChain) {
+        if (prefix == null) {
+            selectChain.add(name);
+        } else {
+            selectChain.add(prefix + "." + name);
+        }
+    }
+
+    public Object read(DbReadContext ctx) throws SQLException {
+        return scalarType.read(ctx.getDataReader());
+    }
+
+    public Object readSet(DbReadContext ctx, EntityBean bean, Class<?> type) throws SQLException {
+
+        try {
+            Object value = scalarType.read(ctx.getDataReader());
+            if (bean == null || (type != null && !owningType.isAssignableFrom(type))) {
+                // not setting the value...
+            } else {
+                setValue(bean, value);
+            }
+            return value;
+        } catch (Exception e) {
+            String msg = "Error readSet on " + descriptor + "." + name;
+            throw new PersistenceException(msg, e);
+        }
+    }
+
+    /**
+     * Convert the type to the bean type if required.
+     * <p>
+     * Generally only used to ensure id properties are converted for
+     * Query.setId() use.
+     * </p>
+     */
+    public Object toBeanType(Object value) {
+        return scalarType.toBeanType(value);
+    }
+
+    @SuppressWarnings("unchecked")
+    public void bind(DataBind b, Object value) throws SQLException {
+        scalarType.bind(b, value);
+    }
+
+    public void writeData(DataOutput dataOutput, Object value) throws IOException {
+        scalarType.writeData(dataOutput, value);
+    }
+
+    public Object readData(DataInput dataInput) throws IOException {
+        return scalarType.readData(dataInput);
+    }
+
+    public boolean isCascadeValidate() {
+        return cascadeValidate;
+    }
+
+    /**
+     * Checks to see if a bean is a reference (will be lazy loaded) or a
+     * BeanCollection that has not yet been populated.
+     * <p>
+     * For base types this returns true.
+     * </p>
+     */
+    public boolean isValueLoaded(Object value) {
+        return true;
+    }
+
+    public BeanProperty getBeanProperty() {
+        return this;
+    }
+    
+    public boolean isIndexed() {
+      return indexed;
+    }
+
+    public String getIndexName() {
+      return indexName;
+    }
+
+    /**
+     * Return the getter method.
+     */
+    public Method getReadMethod() {
+        return readMethod;
+    }
+
+    /**
+     * Return the setter method.
+     */
+    public Method getWriteMethod() {
+        return writeMethod;
+    }
+
+    /**
+     * Return true if this object is part of an inheritance hierarchy.
+     */
+    public boolean isInherited() {
+        return inherited;
+    }
+
+    /**
+     * Return true is this type is not from a super type.
+     */
+    public boolean isLocal() {
+        return local;
+    }
+
+    /**
+     * Set the value of the property without interception or
+     * PropertyChangeSupport.
+     */
+    public void setValue(EntityBean bean, Object value) {
+        try {
+            setter.set(bean, value);
+        } catch (Exception ex) {
+            String beanType = bean == null ? "null" : bean.getClass().getName();
+            String msg = "set " + name + " on [" + descriptor + "] arg[" + value + "] type[" + beanType
+                    + "] threw error";
+            throw new RuntimeException(msg, ex);
+        }
+    }
+
+    /**
+     * Set the value of the property.
+     */
+    public void setValueIntercept(EntityBean bean, Object value) {
+        try {
+            setter.setIntercept(bean, value);
+        } catch (Exception ex) {
+            String beanType = bean == null ? "null" : bean.getClass().getName();
+            String msg = "setIntercept " + name + " on [" + descriptor + "] arg[" + value + "] type[" + beanType
+                    + "] threw error";
+            throw new RuntimeException(msg, ex);
+        }
+    }
+
+    private static Object[] NO_ARGS = new Object[0];
+
+    public Object getCacheDataValue(EntityBean bean) {
+        return getValue(bean);
     }
-
-    public BeanProperty(BeanDescriptorMap owner, BeanDescriptor<?> descriptor, DeployBeanProperty deploy) {
-
-        this.descriptor = descriptor;
-        this.name = InternString.intern(deploy.getName());
-        this.propertyIndex = deploy.getPropertyIndex();
-
-        this.indexed = deploy.isIndexed();
-        this.indexName = deploy.getIndexName();
-
-        this.unidirectionalShadow = deploy.isUndirectionalShadow();
-        this.discriminator = deploy.isDiscriminator();
-        this.localEncrypted = deploy.isLocalEncrypted();
-        this.dbEncrypted = deploy.isDbEncrypted();
-        this.dbEncryptedType = deploy.getDbEncryptedType();
-        this.dbEncryptFunction = deploy.getDbEncryptFunction();
-        this.dbBind = deploy.getDbBind();
-        this.dbRead = deploy.isDbRead();
-        this.dbInsertable = deploy.isDbInsertable();
-        this.dbUpdatable = deploy.isDbUpdateable();
-
-        this.secondaryTable = deploy.isSecondaryTable();
-        if (secondaryTable) {
-            this.secondaryTableJoin = new TableJoin(deploy.getSecondaryTableJoin(), null);
-            this.secondaryTableJoinPrefix = deploy.getSecondaryTableJoinPrefix();
-        } else {
-            this.secondaryTableJoin = null;
-            this.secondaryTableJoinPrefix = null;
-        }
-        this.fetchEager = deploy.isFetchEager();
-        this.isTransient = deploy.isTransient();
-        this.nullable = deploy.isNullable();
-        this.unique = deploy.isUnique();
-        this.naturalKey = deploy.isNaturalKey();
-        this.dbLength = deploy.getDbLength();
-        this.dbScale = deploy.getDbScale();
-        this.dbColumnDefn = InternString.intern(deploy.getDbColumnDefn());
-        this.dbConstraintExpression = InternString.intern(deploy.getDbConstraintExpression());
-
-        this.inherited = false;// deploy.isInherited();
-        this.owningType = deploy.getOwningType();
-        this.local = deploy.isLocal();
-
-        this.version = deploy.isVersionColumn();
-        this.embedded = deploy.isEmbedded();
-        this.id = deploy.isId();
-        this.generatedProperty = deploy.getGeneratedProperty();
-        this.readMethod = deploy.getReadMethod();
-        this.writeMethod = deploy.getWriteMethod();
-        this.getter = deploy.getGetter();
-        this.setter = deploy.getSetter();
-
-        this.dbColumn = tableAliasIntern(descriptor, deploy.getDbColumn(), false, null);
-        this.sqlFormulaJoin = InternString.intern(deploy.getSqlFormulaJoin());
-        this.sqlFormulaSelect = InternString.intern(deploy.getSqlFormulaSelect());
-        this.formula = sqlFormulaSelect != null;
-
-        this.extraAttributeMap = deploy.getExtraAttributeMap();
-        this.defaultValue = deploy.getDefaultValue();
-        this.dbType = deploy.getDbType();
-        this.scalarType = deploy.getScalarType();
-        this.lob = isLobType(dbType);
-        this.propertyType = deploy.getPropertyType();
-        this.field = deploy.getField();
-
-        EntityType et = descriptor == null ? null : descriptor.getEntityType();
-        this.elPlaceHolder = tableAliasIntern(descriptor, deploy.getElPlaceHolder(et), false, null);
-        this.elPlaceHolderEncrypted = tableAliasIntern(descriptor, deploy.getElPlaceHolder(et), dbEncrypted, dbColumn);
-
-        this.jsonSerialize = deploy.isExposeSerialize();
-        this.jsonDeserialize = deploy.isExposeDeserialize();
-    }
-
-    private String tableAliasIntern(BeanDescriptor<?> descriptor, String s, boolean dbEncrypted, String dbColumn) {
-        if (descriptor != null) {
-            s = StringHelper.replaceString(s, "${ta}.", "${}");
-            s = StringHelper.replaceString(s, "${ta}", "${}");
-
-            if (dbEncrypted) {
-                s = dbEncryptFunction.getDecryptSql(s);
-                String namedParam = ":encryptkey_" + descriptor.getBaseTable() + "___" + dbColumn;
-                s = StringHelper.replaceString(s, "?", namedParam);
-            }
-        }
-        return InternString.intern(s);
-    }
-
-    /**
-     * Create a Matching BeanProperty with some attributes overridden.
-     * <p>
-     * Primarily for supporting Embedded beans with overridden dbColumn
-     * mappings.
-     * </p>
-     */
-    public BeanProperty(BeanProperty source, BeanPropertyOverride override) {
-
-        this.descriptor = source.descriptor;
-        this.name = InternString.intern(source.getName());
-        this.propertyIndex = source.propertyIndex;
-
-        this.indexed = source.isIndexed();
-        this.indexName = source.getIndexName();
-
-        this.dbColumn = InternString.intern(override.getDbColumn());
-        this.sqlFormulaJoin = InternString.intern(override.getSqlFormulaJoin());
-        this.sqlFormulaSelect = InternString.intern(override.getSqlFormulaSelect());
-        this.formula = sqlFormulaSelect != null;
-
-        this.fetchEager = source.fetchEager;
-        this.unidirectionalShadow = source.unidirectionalShadow;
-        this.discriminator = source.discriminator;
-        this.localEncrypted = source.isLocalEncrypted();
-        this.isTransient = source.isTransient();
-        this.secondaryTable = source.isSecondaryTable();
-        this.secondaryTableJoin = source.secondaryTableJoin;
-        this.secondaryTableJoinPrefix = source.secondaryTableJoinPrefix;
-
-        this.dbBind = source.getDbBind();
-        this.dbEncrypted = source.isDbEncrypted();
-        this.dbEncryptedType = source.getDbEncryptedType();
-        this.dbEncryptFunction = source.dbEncryptFunction;
-        this.dbRead = source.isDbRead();
-        this.dbInsertable = source.isDbInsertable();
-        this.dbUpdatable = source.isDbUpdatable();
-        this.nullable = source.isNullable();
-        this.unique = source.isUnique();
-        this.naturalKey = source.isNaturalKey();
-        this.dbLength = source.getDbLength();
-        this.dbScale = source.getDbScale();
-        this.dbColumnDefn = InternString.intern(source.getDbColumnDefn());
-        this.dbConstraintExpression = InternString.intern(source.getDbConstraintExpression());
-
-        this.inherited = source.isInherited();
-        this.owningType = source.owningType;
-        this.local = owningType.equals(descriptor.getBeanType());
-
-        this.version = source.isVersion();
-        this.embedded = source.isEmbedded();
-        this.id = source.isId();
-        this.generatedProperty = source.getGeneratedProperty();
-        this.readMethod = source.getReadMethod();
-        this.writeMethod = source.getWriteMethod();
-        this.getter = source.getter;
-        this.setter = source.setter;
-        this.extraAttributeMap = source.extraAttributeMap;
-        this.defaultValue = source.getDefaultValue();
-        this.dbType = source.getDbType();
-        this.scalarType = source.scalarType;
-        this.lob = isLobType(dbType);
-        this.propertyType = source.getPropertyType();
-        this.field = source.getField();
-
-        this.elPlaceHolder = override.replace(source.elPlaceHolder, source.dbColumn);
-        this.elPlaceHolderEncrypted = override.replace(source.elPlaceHolderEncrypted, source.dbColumn);
-
-        this.jsonSerialize = source.jsonSerialize;
-        this.jsonDeserialize = source.jsonDeserialize;
-    }
-
-    /**
-     * Initialise the property before returning to client code. Used to
-     * initialise variables that can't be done in construction due to recursive
-     * issues.
-     */
-    public void initialise() {
-        // do nothing for normal BeanProperty
-        if (!isTransient && scalarType == null) {
-            String msg = "No ScalarType assigned to " + descriptor.getFullName() + "." + getName();
-            throw new RuntimeException(msg);
-        }
-    }
-
-    /**
-     * Return the order this property appears in the bean.
-     */
-    public int getDeployOrder() {
-        return deployOrder;
-    }
-
-    /**
-     * Set the order this property appears in the bean.
-     */
-    public void setDeployOrder(int deployOrder) {
-        this.deployOrder = deployOrder;
-    }
-
-    public ElPropertyValue buildElPropertyValue(String propName, String remainder, ElPropertyChainBuilder chain,
-                                                boolean propertyDeploy) {
-        throw new PersistenceException("Not valid on scalar bean property " + getFullBeanName());
-    }
-
-    /**
-     * Return the BeanDescriptor that owns this property.
-     */
-    public BeanDescriptor<?> getBeanDescriptor() {
-        return descriptor;
-    }
-
-    /**
-     * Return true is this is a simple scalar property.
-     */
-    public boolean isScalar() {
-        return true;
-    }
-
-    /**
-     * Return true if this property is based on a formula.
-     */
-    public boolean isFormula() {
-        return formula;
-    }
-
-    /**
-     * Return true if this property maps to the inheritance discriminator column.
-     */
-    public boolean isDiscriminator() {
-        return discriminator;
-    }
-
-    /**
-     * Return true if the underlying type is mutable.
-     */
-    public boolean isMutableScalarType() {
-        if (scalarType == null) {
-            return false;
-        }
-        return scalarType.isMutable();
-    }
-
-    public void copyProperty(EntityBean sourceBean, EntityBean destBean) {
-        Object value = getValue(sourceBean);
-        setValue(destBean, value);
-    }
-
-    /**
-     * Return the encrypt key for the column matching this property.
-     */
-    public EncryptKey getEncryptKey() {
-        return descriptor.getEncryptKey(this);
-    }
-
-    public String getDecryptProperty() {
-        return dbEncryptFunction.getDecryptSql(this.getName());
-    }
-
-    public String getDecryptProperty(String propertyName) {
-        return dbEncryptFunction.getDecryptSql(propertyName);
-    }
-
-    public String getDecryptSql() {
-        return dbEncryptFunction.getDecryptSql(this.getDbColumn());
-    }
-
-    public String getDecryptSql(String tableAlias) {
-        return dbEncryptFunction.getDecryptSql(tableAlias + "." + this.getDbColumn());
-    }
-
-    /**
-     * Add any extra joins required to support this property. Generally a no
-     * operation except for a OneToOne exported.
-     */
-    public void appendFrom(DbSqlContext ctx, SqlJoinType joinType) {
-        if (formula && sqlFormulaJoin != null) {
-            ctx.appendFormulaJoin(sqlFormulaJoin, joinType);
-
-        } else if (secondaryTableJoin != null) {
-
-            String relativePrefix = ctx.getRelativePrefix(secondaryTableJoinPrefix);
-            secondaryTableJoin.addJoin(joinType, relativePrefix, ctx);
-        }
-    }
-
-    /**
-     * Returns null unless this property is using a secondary table. In that
-     * case this returns the logical property prefix.
-     */
-    public String getSecondaryTableJoinPrefix() {
-        return secondaryTableJoinPrefix;
-    }
-
-    public void appendSelect(DbSqlContext ctx, boolean subQuery) {
-        if (formula) {
-            ctx.appendFormulaSelect(sqlFormulaSelect);
-
-        } else if (!isTransient) {
-
-            if (secondaryTableJoin != null) {
-                String relativePrefix = ctx.getRelativePrefix(secondaryTableJoinPrefix);
-                ctx.pushTableAlias(relativePrefix);
-            }
-
-            if (dbEncrypted) {
-                String decryptSql = getDecryptSql(ctx.peekTableAlias());
-                ctx.appendRawColumn(decryptSql);
-                ctx.addEncryptedProp(this);
-
-            } else {
-                ctx.appendColumn(dbColumn);
-            }
-
-            if (secondaryTableJoin != null) {
-                ctx.popTableAlias();
-            }
-        }
-    }
-
-    public boolean isAssignableFrom(Class<?> type) {
-        return owningType.isAssignableFrom(type);
-    }
-
-    public Object readSetOwning(DbReadContext ctx, EntityBean bean, Class<?> type) throws SQLException {
-
-        try {
-            Object value = scalarType.read(ctx.getDataReader());
-            if (value == null || bean == null) {
-                // not setting the value...
-            } else {
-                if (owningType.equals(type)) {
-                    setValue(bean, value);
-                }
-            }
-            return value;
-        } catch (Exception e) {
-            String msg = "Error readSet on " + descriptor + "." + name;
-            throw new PersistenceException(msg, e);
-        }
-    }
-
-    public void loadIgnore(DbReadContext ctx) {
-        scalarType.loadIgnore(ctx.getDataReader());
-    }
-
-    public void load(SqlBeanLoad sqlBeanLoad) throws SQLException {
-        sqlBeanLoad.load(this);
-    }
-
-    public void buildSelectExpressionChain(String prefix, List<String> selectChain) {
-        if (prefix == null) {
-            selectChain.add(name);
-        } else {
-            selectChain.add(prefix + "." + name);
-        }
-    }
-
-    public Object read(DbReadContext ctx) throws SQLException {
-        return scalarType.read(ctx.getDataReader());
-    }
-
-    public Object readSet(DbReadContext ctx, EntityBean bean, Class<?> type) throws SQLException {
-
-        try {
-            Object value = scalarType.read(ctx.getDataReader());
-            if (bean == null || (type != null && !owningType.isAssignableFrom(type))) {
-                // not setting the value...
-            } else {
-                setValue(bean, value);
-            }
-            return value;
-        } catch (Exception e) {
-            String msg = "Error readSet on " + descriptor + "." + name;
-            throw new PersistenceException(msg, e);
-        }
-    }
-
-    /**
-     * Convert the type to the bean type if required.
-     * <p>
-     * Generally only used to ensure id properties are converted for
-     * Query.setId() use.
-     * </p>
-     */
-    public Object toBeanType(Object value) {
-        return scalarType.toBeanType(value);
-    }
-
-    @SuppressWarnings("unchecked")
-    public void bind(DataBind b, Object value) throws SQLException {
-        scalarType.bind(b, value);
-    }
-
-    public void writeData(DataOutput dataOutput, Object value) throws IOException {
-        scalarType.writeData(dataOutput, value);
-    }
-
-    public Object readData(DataInput dataInput) throws IOException {
-        return scalarType.readData(dataInput);
-    }
-
-    public boolean isCascadeValidate() {
-        return cascadeValidate;
-    }
-
-    /**
-     * Checks to see if a bean is a reference (will be lazy loaded) or a
-     * BeanCollection that has not yet been populated.
-     * <p>
-     * For base types this returns true.
-     * </p>
-     */
-    public boolean isValueLoaded(Object value) {
-        return true;
-    }
-
-    public BeanProperty getBeanProperty() {
-        return this;
-    }
-
-    /**
-     * Return the getter method.
-     */
-    public Method getReadMethod() {
-        return readMethod;
-    }
-
-    /**
-     * Return the setter method.
-     */
-    public Method getWriteMethod() {
-        return writeMethod;
-    }
-
-    /**
-     * Return true if this object is part of an inheritance hierarchy.
-     */
-    public boolean isInherited() {
-        return inherited;
-    }
-
-    /**
-     * Return true is this type is not from a super type.
-     */
-    public boolean isLocal() {
-        return local;
-    }
-
-    /**
-     * Set the value of the property without interception or
-     * PropertyChangeSupport.
-     */
-    public void setValue(EntityBean bean, Object value) {
-        try {
-            setter.set(bean, value);
-        } catch (Exception ex) {
-            String beanType = bean == null ? "null" : bean.getClass().getName();
-            String msg = "set " + name + " on [" + descriptor + "] arg[" + value + "] type[" + beanType
-                    + "] threw error";
-            throw new RuntimeException(msg, ex);
-        }
-    }
-
-    /**
-     * Set the value of the property.
-     */
-    public void setValueIntercept(EntityBean bean, Object value) {
-        try {
-            setter.setIntercept(bean, value);
-        } catch (Exception ex) {
-            String beanType = bean == null ? "null" : bean.getClass().getName();
-            String msg = "setIntercept " + name + " on [" + descriptor + "] arg[" + value + "] type[" + beanType
-                    + "] threw error";
-            throw new RuntimeException(msg, ex);
-        }
-    }
-
-    private static Object[] NO_ARGS = new Object[0];
-
-    public Object getCacheDataValue(EntityBean bean) {
-        return getValue(bean);
-    }
-
-    public void setCacheDataValue(EntityBean bean, Object cacheData) {
-        setValue(bean, cacheData);
-    }
-
-    /**
-     * Return the value of the property method.
-     */
-    public Object getValue(EntityBean bean) {
-        try {
-            return getter.get(bean);
-        } catch (Exception ex) {
-            String beanType = bean == null ? "null" : bean.getClass().getName();
-            String msg = "get " + name + " on [" + descriptor + "] type[" + beanType + "] threw error.";
-            throw new RuntimeException(msg, ex);
-        }
-    }
-
-    /**
-     * Explicitly use reflection to get value.
-     */
-    public Object getValueViaReflection(Object bean) {
-        try {
-            return readMethod.invoke(bean, NO_ARGS);
-        } catch (Exception ex) {
-            String beanType = bean == null ? "null" : bean.getClass().getName();
-            String msg = "get " + name + " on [" + descriptor + "] type[" + beanType + "] threw error.";
-            throw new RuntimeException(msg, ex);
-        }
-    }
-
-    public Object getValueIntercept(EntityBean bean) {
-        try {
-            return getter.getIntercept(bean);
-        } catch (Exception ex) {
-            String beanType = bean == null ? "null" : bean.getClass().getName();
-            String msg = "getIntercept " + name + " on [" + descriptor + "] type[" + beanType + "] threw error.";
-            throw new RuntimeException(msg, ex);
-        }
-    }
-
-    public Object elConvertType(Object value) {
-        if (value == null) {
-            return null;
-        }
-        return convertToLogicalType(value);
-    }
-
-    public void elSetValue(EntityBean bean, Object value, boolean populate) {
-        if (bean != null) {
-            // Not using setValueIntercept at this stage
-            setValue(bean, value);
-        }
-    }
-
-    public Object elGetValue(EntityBean bean) {
-        if (bean == null) {
-            return null;
-        }
-        return getValueIntercept(bean);
-    }
-
-    public Object elGetReference(EntityBean bean) {
-        throw new RuntimeException("Not expected to call this");
-    }
-
-    /**
-     * Return the name of the property.
-     */
-    public String getName() {
-        return name;
-    }
-
-    /**
-     * Return the position of this property in the enhanced bean.
-     */
-    public int getPropertyIndex() {
-        return propertyIndex;
-    }
-
-    public String getElName() {
-        return name;
-    }
-
-    /**
-     * This is a full ElGetValue.
-     */
-    public boolean isDeployOnly() {
-        return false;
-    }
-
-
-    @Override
-    public boolean containsFormulaWithJoin() {
-        return formula && sqlFormulaJoin != null;
-    }
-
-    public boolean containsManySince(String sinceProperty) {
-        return containsMany();
-    }
-
-    public boolean containsMany() {
-        return false;
-    }
-
-    public Object[] getAssocOneIdValues(EntityBean bean) {
-        // Returns null as not an AssocOne.
-        return null;
-    }
-
-    public String getAssocOneIdExpr(String prefix, String operator) {
-        // Returns null as not an AssocOne.
-        return null;
-    }
-
-    public String getAssocIdInExpr(String prefix) {
-        // Returns null as not an AssocOne.
-        return null;
-    }
-
-    public String getAssocIdInValueExpr(int size) {
-        // Returns null as not an AssocOne.
-        return null;
-    }
-
-    public boolean isAssocId() {
-        // Returns false - override in BeanPropertyAssocOne.
-        return false;
-    }
-
-    public boolean isAssocProperty() {
-        // Returns false - override in BeanPropertyAssocOne.
-        return false;
-    }
-
-    public String getElPlaceholder(boolean encrypted) {
-        return encrypted ? elPlaceHolderEncrypted : elPlaceHolder;
-    }
-
-    public String getElPrefix() {
-        return secondaryTableJoinPrefix;
-    }
-
-    /**
-     * Return the full name of this property.
-     */
-    public String getFullBeanName() {
-        return descriptor.getFullName() + "." + name;
-    }
-
-    /**
-     * Return true if the mutable value is considered dirty.
-     * This is only used for 'mutable' scalar types like hstore etc.
-     */
-    public boolean isDirtyValue(Object value) {
-        return scalarType.isDirty(value);
-    }
-
-    /**
-     * Return the scalarType.
-     */
-    public ScalarType<?> getScalarType() {
-        return scalarType;
-    }
-
-    public StringFormatter getStringFormatter() {
-        return scalarType;
-    }
-
-    public StringParser getStringParser() {
-        return scalarType;
-    }
-
-    public boolean isDateTimeCapable() {
-        return scalarType != null && scalarType.isDateTimeCapable();
-    }
-
-    public int getJdbcType() {
-        return scalarType == null ? 0 : scalarType.getJdbcType();
-    }
-
-    public Object parseDateTime(long systemTimeMillis) {
-        return scalarType.parseDateTime(systemTimeMillis);
-    }
-
-    /**
-     * Return the DB max length (varchar) or precision (decimal).
-     */
-    public int getDbLength() {
-        return dbLength;
-    }
-
-    /**
-     * Return the DB scale for numeric columns.
-     */
-    public int getDbScale() {
-        return dbScale;
-    }
-
-    /**
-     * Return a specific column DDL definition if specified (otherwise null).
-     */
-    public String getDbColumnDefn() {
-        return dbColumnDefn;
-    }
-
-    /**
-     * Return the DB constraint expression (can be null).
-     * <p>
-     * For an Enum returns IN expression for the set of Enum values.
-     * </p>
-     */
-    public String getDbConstraintExpression() {
-        return dbConstraintExpression;
-    }
-
-    /**
-     * Return the DB column type definition.
-     */
-    public String renderDbType(DbType dbType) {
-        if (dbColumnDefn != null) {
-            return dbColumnDefn;
-        }
-        return dbType.renderType(dbLength, dbScale);
-    }
-
-    /**
-     * Return the bean Field associated with this property.
-     */
-    public Field getField() {
-        return field;
-    }
-
-    /**
-     * Return the GeneratedValue. Used to generate update timestamp etc.
-     */
-    public GeneratedProperty getGeneratedProperty() {
-        return generatedProperty;
-    }
-
-    /**
-     * Return true if this is the natural key property.
-     */
-    public boolean isNaturalKey() {
-        return naturalKey;
-    }
-
-    /**
-     * Return true if this property is mandatory.
-     */
-    public boolean isNullable() {
-        return nullable;
-    }
-
-    /**
-     * Return true if DDL Not NULL constraint should be defined for this column
-     * based on it being a version column or having a generated property.
-     */
-    public boolean isDDLNotNull() {
-        return isVersion() || (generatedProperty != null && generatedProperty.isDDLNotNullable());
-    }
-
-    /**
-     * Return true if the DB column should be unique.
-     */
-    public boolean isUnique() {
-        return unique;
-    }
-
-    /**
-     * Return true if the property is transient.
-     */
-    public boolean isTransient() {
-        return isTransient;
-    }
-
-    /**
-     * Return true if this property is loadable from a resultSet.
-     */
-    public boolean isLoadProperty() {
-        return !isTransient || formula;
-    }
-
-    /**
-     * Return true if this is a version column used for concurrency checking.
-     */
-    public boolean isVersion() {
-        return version;
-    }
-
-    public String getDeployProperty() {
-        return dbColumn;
-    }
-
-    /**
-     * The database column name this is mapped to.
-     */
-    public String getDbColumn() {
-        return dbColumn;
-    }
-
-    /**
-     * Return the database jdbc data type this is mapped to.
-     */
-    public int getDbType() {
-        return dbType;
-    }
-
-    /**
-     * Perform DB to Logical type conversion (if necessary).
-     */
-    public Object convertToLogicalType(Object value) {
-        if (scalarType != null) {
-            return scalarType.toBeanType(value);
-        }
-        return value;
-    }
-
-    /**
-     * Return true if by default this property is set to fetch eager.
-     * Lob's usually default to fetch lazy.
-     */
-    public boolean isFetchEager() {
-        return fetchEager;
-    }
-
-    /**
-     * Return true if this is mapped to a Clob Blob LongVarchar or
-     * LongVarbinary.
-     */
-    public boolean isLob() {
-        return lob;
-    }
-
-    private boolean isLobType(int type) {
-        switch (type) {
-            case Types.CLOB:
-                return true;
-            case Types.BLOB:
-                return true;
-            case Types.LONGVARBINARY:
-                return true;
-            case Types.LONGVARCHAR:
-                return true;
-
-            default:
-                return false;
-        }
-    }
-
-    /**
-     * Return the DB bind parameter. Typically is "?" but different for
-     * encrypted bind.
-     */
-    public String getDbBind() {
-        return dbBind;
-    }
-
-    /**
-     * Returns true if DB encrypted.
-     */
-    public boolean isLocalEncrypted() {
-        return localEncrypted;
-    }
-
-    /**
-     * Return true if this property is stored encrypted.
-     */
-    public boolean isDbEncrypted() {
-        return dbEncrypted;
-    }
-
-    public int getDbEncryptedType() {
-        return dbEncryptedType;
-    }
-
-    /**
-     * Return true if this property should be included in an Insert.
-     */
-    public boolean isDbInsertable() {
-        return dbInsertable;
-    }
-
-    /**
-     * Return true if this property should be included in an Update.
-     */
-    public boolean isDbUpdatable() {
-        return dbUpdatable;
-    }
-
-    /**
-     * Return true if this property is included in database queries.
-     */
-    public boolean isDbRead() {
-        return dbRead;
-    }
-
-    /**
-     * Return true if this property is based on a secondary table (not the base
-     * table).
-     */
-    public boolean isSecondaryTable() {
-        return secondaryTable;
-    }
-
-    /**
-     * Return the property type.
-     */
-    public Class<?> getPropertyType() {
-        return propertyType;
-    }
-
-    /**
-     * Return true if this is included in the unique id.
-     */
-    public boolean isId() {
-        return id;
-    }
-
-    /**
-     * Return true if this is an Embedded property. In this case it shares the
-     * table and primary key of its owner object.
-     */
-    public boolean isEmbedded() {
-        return embedded;
-    }
-
-    /**
-     * Return an extra attribute set on this property.
-     */
-    public String getExtraAttribute(String key) {
-        return extraAttributeMap.get(key);
-    }
-
-    /**
-     * Return the default value.
-     */
-    public Object getDefaultValue() {
-        return defaultValue;
-    }
-
-    public String toString() {
-        return name;
-    }
-
-<<<<<<< HEAD
-    @SuppressWarnings("unchecked")
-    public void jsonWrite(WriteJsonContext ctx, EntityBean bean) {
-        if (!jsonSerialize) {
-            return;
-        }
-        Object value = getValueIntercept(bean);
-        if (value == null) {
-            ctx.appendNull(name);
-        } else {
-            ctx.appendNameValue(name, scalarType, value);
-        }
-=======
-  public void jsonWrite(WriteJson writeJson, EntityBean bean) {
-    if (!jsonSerialize) {
-      return;
-    }
-    Object value = getValueIntercept(bean);
-    if (value == null) {
-      writeJson.gen().writeNull(name);
-    } else {
-      scalarType.jsonWrite(writeJson.gen(), name, value);
->>>>>>> 58755a51
-    }
-  }
-
-<<<<<<< HEAD
-    public void jsonRead(ReadJsonContext ctx, EntityBean bean) {
-        if (!jsonDeserialize) {
-            return;
-        }
-        String jsonValue;
-        try {
-            jsonValue = ctx.readScalarValue();
-        } catch (TextException e) {
-            throw new TextException("Error reading property " + getFullBeanName(), e);
-        }
-        Object objValue;
-        if (jsonValue == null) {
-            objValue = null;
-        } else {
-            objValue = scalarType.jsonFromString(jsonValue, ctx.getValueAdapter());
-        }
-        setValue(bean, objValue);
-    }
-
-    public boolean isIndexed() {
-        return indexed;
-    }
-
-    public String getIndexName() {
-        return indexName;
-    }
-=======
-  public void jsonRead(JsonParser ctx, EntityBean bean) {
-    if (!jsonDeserialize) {
-      return;
-    }
-    if (!ctx.hasNext()) {
-      throw new RuntimeException(ctx.getLocation().toString());
-    }
-    Event event = ctx.next();
-    if (Event.VALUE_NULL == event) {
-      setValue(bean, null);
-    } else {
-      Object objValue = scalarType.jsonRead(ctx, event);
-      setValue(bean, objValue);
-    }
-
-  }
->>>>>>> 58755a51
-}
+
+    public void setCacheDataValue(EntityBean bean, Object cacheData) {
+        setValue(bean, cacheData);
+    }
+    
+    /**
+     * Return the value of the property method.
+     */
+    public Object getValue(EntityBean bean) {
+        try {
+            return getter.get(bean);
+        } catch (Exception ex) {
+            String beanType = bean == null ? "null" : bean.getClass().getName();
+            String msg = "get " + name + " on [" + descriptor + "] type[" + beanType + "] threw error.";
+            throw new RuntimeException(msg, ex);
+        }
+    }
+    
+    /**
+     * Explicitly use reflection to get value.
+     */
+    public Object getValueViaReflection(Object bean) {
+    	try {
+            return readMethod.invoke(bean, NO_ARGS);
+        } catch (Exception ex) {
+            String beanType = bean == null ? "null" : bean.getClass().getName();
+            String msg = "get " + name + " on [" + descriptor + "] type[" + beanType + "] threw error.";
+            throw new RuntimeException(msg, ex);
+        }
+    }
+
+    public Object getValueIntercept(EntityBean bean) {
+        try {
+            return getter.getIntercept(bean);
+        } catch (Exception ex) {
+            String beanType = bean == null ? "null" : bean.getClass().getName();
+            String msg = "getIntercept " + name + " on [" + descriptor + "] type[" + beanType + "] threw error.";
+            throw new RuntimeException(msg, ex);
+        }
+    }
+
+    public Object elConvertType(Object value) {
+        if (value == null) {
+            return null;
+        }
+        return convertToLogicalType(value);
+    }
+
+    public void elSetValue(EntityBean bean, Object value, boolean populate) {
+        if (bean != null) {
+            // Not using setValueIntercept at this stage
+            setValue(bean, value);
+        }
+    }
+
+    public Object elGetValue(EntityBean bean) {
+        if (bean == null) {
+            return null;
+        }
+        return getValueIntercept(bean);
+    }
+
+    public Object elGetReference(EntityBean bean) {
+        throw new RuntimeException("Not expected to call this");
+    }
+
+    /**
+     * Return the name of the property.
+     */
+    public String getName() {
+        return name;
+    }
+
+    /**
+     * Return the position of this property in the enhanced bean.
+     */
+    public int getPropertyIndex() {
+      return propertyIndex;
+    }
+
+    public String getElName() {
+        return name;
+    }
+
+    /**
+     * This is a full ElGetValue.
+     */
+    public boolean isDeployOnly() {
+        return false;
+    }
+
+    @Override
+    public boolean containsFormulaWithJoin() {
+        return formula && sqlFormulaJoin != null;
+    }
+
+    public boolean containsManySince(String sinceProperty) {
+        return containsMany();
+    }
+
+    public boolean containsMany() {
+        return false;
+    }
+
+    public Object[] getAssocOneIdValues(EntityBean bean) {
+        // Returns null as not an AssocOne.
+        return null;
+    }
+
+    public String getAssocOneIdExpr(String prefix, String operator) {
+        // Returns null as not an AssocOne.
+        return null;
+    }
+
+    public String getAssocIdInExpr(String prefix) {
+        // Returns null as not an AssocOne.
+        return null;
+    }
+
+    public String getAssocIdInValueExpr(int size) {
+        // Returns null as not an AssocOne.
+        return null;
+    }
+
+    public boolean isAssocId() {
+        // Returns false - override in BeanPropertyAssocOne.
+        return false;
+    }
+
+    public boolean isAssocProperty() {
+        // Returns false - override in BeanPropertyAssocOne.
+        return false;
+    }
+
+    public String getElPlaceholder(boolean encrypted) {
+        return encrypted ? elPlaceHolderEncrypted : elPlaceHolder;
+    }
+
+    public String getElPrefix() {
+        return secondaryTableJoinPrefix;
+    }
+
+    /**
+     * Return the full name of this property.
+     */
+    public String getFullBeanName() {
+        return descriptor.getFullName() + "." + name;
+    }
+
+    /**
+     * Return true if the mutable value is considered dirty.
+     * This is only used for 'mutable' scalar types like hstore etc.
+     */
+    public boolean isDirtyValue(Object value) {
+        return scalarType.isDirty(value);
+    }
+    
+    /**
+     * Return the scalarType.
+     */
+    public ScalarType<?> getScalarType() {
+        return scalarType;
+    }
+
+    public StringFormatter getStringFormatter() {
+        return scalarType;
+    }
+
+    public StringParser getStringParser() {
+        return scalarType;
+    }
+
+    public boolean isDateTimeCapable() {
+        return scalarType != null && scalarType.isDateTimeCapable();
+    }
+    
+    public int getJdbcType() {
+        return scalarType == null ? 0 : scalarType.getJdbcType();
+    }
+
+    public Object parseDateTime(long systemTimeMillis) {
+        return scalarType.parseDateTime(systemTimeMillis);
+    }
+
+    /**
+     * Return the DB max length (varchar) or precision (decimal).
+     */
+    public int getDbLength() {
+        return dbLength;
+    }
+
+    /**
+     * Return the DB scale for numeric columns.
+     */
+    public int getDbScale() {
+        return dbScale;
+    }
+
+    /**
+     * Return a specific column DDL definition if specified (otherwise null).
+     */
+    public String getDbColumnDefn() {
+        return dbColumnDefn;
+    }
+
+    /**
+     * Return the DB constraint expression (can be null).
+     * <p>
+     * For an Enum returns IN expression for the set of Enum values.
+     * </p>
+     */
+    public String getDbConstraintExpression() {
+        return dbConstraintExpression;
+    }
+
+    /**
+     * Return the DB column type definition.
+     */
+    public String renderDbType(DbType dbType) {
+        if (dbColumnDefn != null) {
+            return dbColumnDefn;
+        }
+        return dbType.renderType(dbLength, dbScale);
+    }
+
+    /**
+     * Return the bean Field associated with this property.
+     */
+    public Field getField() {
+        return field;
+    }
+
+    /**
+     * Return the GeneratedValue. Used to generate update timestamp etc.
+     */
+    public GeneratedProperty getGeneratedProperty() {
+        return generatedProperty;
+    }
+
+    /**
+     * Return true if this is the natural key property.
+     */
+    public boolean isNaturalKey() {
+        return naturalKey;
+    }
+
+    /**
+     * Return true if this property is mandatory.
+     */
+    public boolean isNullable() {
+        return nullable;
+    }
+
+    /**
+     * Return true if DDL Not NULL constraint should be defined for this column
+     * based on it being a version column or having a generated property.
+     */
+    public boolean isDDLNotNull() {
+        return isVersion() || (generatedProperty != null && generatedProperty.isDDLNotNullable());
+    }
+
+    /**
+     * Return true if the DB column should be unique.
+     */
+    public boolean isUnique() {
+        return unique;
+    }
+
+    /**
+     * Return true if the property is transient.
+     */
+    public boolean isTransient() {
+        return isTransient;
+    }
+
+    /**
+     * Return true if this property is loadable from a resultSet.
+     */
+    public boolean isLoadProperty() {
+        return !isTransient || formula;
+    }
+    
+    /**
+     * Return true if this is a version column used for concurrency checking.
+     */
+    public boolean isVersion() {
+        return version;
+    }
+
+    public String getDeployProperty() {
+        return dbColumn;
+    }
+
+    /**
+     * The database column name this is mapped to.
+     */
+    public String getDbColumn() {
+        return dbColumn;
+    }
+
+    /**
+     * Return the database jdbc data type this is mapped to.
+     */
+    public int getDbType() {
+        return dbType;
+    }
+
+    /**
+     * Perform DB to Logical type conversion (if necessary).
+     */
+    public Object convertToLogicalType(Object value) {
+        if (scalarType != null) {
+            return scalarType.toBeanType(value);
+        }
+        return value;
+    }
+
+    /**
+     * Return true if by default this property is set to fetch eager.
+     * Lob's usually default to fetch lazy.
+     */
+    public boolean isFetchEager() {
+        return fetchEager;
+    }
+
+    /**
+     * Return true if this is mapped to a Clob Blob LongVarchar or
+     * LongVarbinary.
+     */
+    public boolean isLob() {
+        return lob;
+    }
+
+    private boolean isLobType(int type) {
+        switch (type) {
+            case Types.CLOB:
+                return true;
+            case Types.BLOB:
+                return true;
+            case Types.LONGVARBINARY:
+                return true;
+            case Types.LONGVARCHAR:
+                return true;
+
+            default:
+                return false;
+        }
+    }
+
+    /**
+     * Return the DB bind parameter. Typically is "?" but different for
+     * encrypted bind.
+     */
+    public String getDbBind() {
+        return dbBind;
+    }
+
+    /**
+     * Returns true if DB encrypted.
+     */
+    public boolean isLocalEncrypted() {
+        return localEncrypted;
+    }
+
+    /**
+     * Return true if this property is stored encrypted.
+     */
+    public boolean isDbEncrypted() {
+        return dbEncrypted;
+    }
+
+    public int getDbEncryptedType() {
+        return dbEncryptedType;
+    }
+
+    /**
+     * Return true if this property should be included in an Insert.
+     */
+    public boolean isDbInsertable() {
+        return dbInsertable;
+    }
+
+    /**
+     * Return true if this property should be included in an Update.
+     */
+    public boolean isDbUpdatable() {
+        return dbUpdatable;
+    }
+
+    /**
+     * Return true if this property is included in database queries.
+     */
+    public boolean isDbRead() {
+        return dbRead;
+    }
+
+    /**
+     * Return true if this property is based on a secondary table (not the base
+     * table).
+     */
+    public boolean isSecondaryTable() {
+        return secondaryTable;
+    }
+
+    /**
+     * Return the property type.
+     */
+    public Class<?> getPropertyType() {
+        return propertyType;
+    }
+
+    /**
+     * Return true if this is included in the unique id.
+     */
+    public boolean isId() {
+        return id;
+    }
+
+    /**
+     * Return true if this is an Embedded property. In this case it shares the
+     * table and primary key of its owner object.
+     */
+    public boolean isEmbedded() {
+        return embedded;
+    }
+
+    /**
+     * Return an extra attribute set on this property.
+     */
+    public String getExtraAttribute(String key) {
+        return extraAttributeMap.get(key);
+    }
+
+    /**
+     * Return the default value.
+     */
+    public Object getDefaultValue() {
+        return defaultValue;
+    }
+
+    public String toString() {
+        return name;
+    }
+
+  public void jsonWrite(WriteJson writeJson, EntityBean bean) {
+    if (!jsonSerialize) {
+      return;
+    }
+    Object value = getValueIntercept(bean);
+    if (value == null) {
+      writeJson.gen().writeNull(name);
+    } else {
+      scalarType.jsonWrite(writeJson.gen(), name, value);
+    }
+  }
+
+  public void jsonRead(JsonParser ctx, EntityBean bean) {
+    if (!jsonDeserialize) {
+      return;
+    }
+    if (!ctx.hasNext()) {
+      throw new RuntimeException(ctx.getLocation().toString());
+    }
+    Event event = ctx.next();
+    if (Event.VALUE_NULL == event) {
+      setValue(bean, null);
+    } else {
+      Object objValue = scalarType.jsonRead(ctx, event);
+      setValue(bean, objValue);
+    }
+
+  }
+}