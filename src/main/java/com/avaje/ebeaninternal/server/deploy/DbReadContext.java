--- conflicted
+++ resolved
@@ -73,11 +73,7 @@
 	/**
 	 * Set back the bean that has just been loaded with its id.
 	 */
-<<<<<<< HEAD
-	public void setLoadedBean(Object loadedBean, Object id, Object lazyLoadParentId);
-=======
-	public void setLoadedBean(EntityBean loadedBean, Object id);
->>>>>>> a3c8ed88
+	public void setLoadedBean(EntityBean loadedBean, Object id, Object lazyLoadParentId);
 
 	/**
 	 * Set back the 'detail' bean that has just been loaded.
