package com.avaje.ebeaninternal.server.deploy;

import java.sql.SQLException;
import java.util.ArrayList;
import java.util.Collection;
import java.util.Collections;
import java.util.HashSet;
import java.util.Iterator;
import java.util.LinkedHashMap;
import java.util.LinkedHashSet;
import java.util.List;
import java.util.Map;
import java.util.Set;
import java.util.concurrent.ConcurrentHashMap;

import javax.persistence.PersistenceException;

import org.slf4j.Logger;
import org.slf4j.LoggerFactory;

import com.avaje.ebean.Query;
import com.avaje.ebean.SqlUpdate;
import com.avaje.ebean.Transaction;
import com.avaje.ebean.annotation.ConcurrencyMode;
import com.avaje.ebean.bean.BeanCollection;
import com.avaje.ebean.bean.EntityBean;
import com.avaje.ebean.bean.EntityBeanIntercept;
import com.avaje.ebean.bean.PersistenceContext;
import com.avaje.ebean.cache.ServerCache;
import com.avaje.ebean.cache.ServerCacheManager;
import com.avaje.ebean.config.EncryptKey;
import com.avaje.ebean.config.dbplatform.IdGenerator;
import com.avaje.ebean.config.dbplatform.IdType;
import com.avaje.ebean.event.BeanFinder;
import com.avaje.ebean.event.BeanPersistController;
import com.avaje.ebean.event.BeanPersistListener;
import com.avaje.ebean.event.BeanQueryAdapter;
import com.avaje.ebean.meta.MetaBeanInfo;
import com.avaje.ebean.meta.MetaQueryPlanStatistic;
import com.avaje.ebean.text.TextException;
import com.avaje.ebean.text.json.JsonWriteBeanVisitor;
import com.avaje.ebeaninternal.api.HashQueryPlan;
import com.avaje.ebeaninternal.api.SpiEbeanServer;
import com.avaje.ebeaninternal.api.SpiQuery;
import com.avaje.ebeaninternal.api.SpiUpdatePlan;
import com.avaje.ebeaninternal.api.TransactionEventTable.TableIUD;
import com.avaje.ebeaninternal.server.cache.CachedBeanData;
import com.avaje.ebeaninternal.server.cache.CachedBeanDataFromBean;
import com.avaje.ebeaninternal.server.cache.CachedBeanDataToBean;
import com.avaje.ebeaninternal.server.cache.CachedBeanDataUpdate;
import com.avaje.ebeaninternal.server.cache.CachedManyIds;
import com.avaje.ebeaninternal.server.core.CacheOptions;
import com.avaje.ebeaninternal.server.core.DefaultSqlUpdate;
import com.avaje.ebeaninternal.server.core.InternString;
import com.avaje.ebeaninternal.server.core.PersistRequestBean;
import com.avaje.ebeaninternal.server.deploy.id.IdBinder;
import com.avaje.ebeaninternal.server.deploy.meta.DeployBeanDescriptor;
import com.avaje.ebeaninternal.server.deploy.meta.DeployBeanPropertyLists;
import com.avaje.ebeaninternal.server.el.ElComparator;
import com.avaje.ebeaninternal.server.el.ElComparatorCompound;
import com.avaje.ebeaninternal.server.el.ElComparatorProperty;
import com.avaje.ebeaninternal.server.el.ElPropertyChainBuilder;
import com.avaje.ebeaninternal.server.el.ElPropertyDeploy;
import com.avaje.ebeaninternal.server.el.ElPropertyValue;
import com.avaje.ebeaninternal.server.persist.DmlUtil;
import com.avaje.ebeaninternal.server.query.CQueryPlan;
import com.avaje.ebeaninternal.server.query.CQueryPlanStats.Snapshot;
import com.avaje.ebeaninternal.server.query.SplitName;
import com.avaje.ebeaninternal.server.querydefn.OrmQueryDetail;
import com.avaje.ebeaninternal.server.reflect.BeanReflect;
import com.avaje.ebeaninternal.server.text.json.ReadJsonContext;
import com.avaje.ebeaninternal.server.text.json.ReadJsonContext.ReadBeanState;
import com.avaje.ebeaninternal.server.text.json.WriteJsonContext;
import com.avaje.ebeaninternal.server.text.json.WriteJsonContext.WriteBeanState;
import com.avaje.ebeaninternal.server.type.DataBind;
import com.avaje.ebeaninternal.server.type.TypeManager;
import com.avaje.ebeaninternal.util.SortByClause;
import com.avaje.ebeaninternal.util.SortByClause.Property;
import com.avaje.ebeaninternal.util.SortByClauseParser;

/**
 * Describes Beans including their deployment information.
 */
public class BeanDescriptor<T> implements MetaBeanInfo {

  private static final Logger logger = LoggerFactory.getLogger(BeanDescriptor.class);

  private final ConcurrentHashMap<Integer, SpiUpdatePlan> updatePlanCache = new ConcurrentHashMap<Integer, SpiUpdatePlan>();

  private final ConcurrentHashMap<HashQueryPlan, CQueryPlan> queryPlanCache = new ConcurrentHashMap<HashQueryPlan, CQueryPlan>();

  private final ConcurrentHashMap<String, ElPropertyValue> elGetCache = new ConcurrentHashMap<String, ElPropertyValue>();

  private final ConcurrentHashMap<String, ElComparator<T>> comparatorCache = new ConcurrentHashMap<String, ElComparator<T>>();

  private final ConcurrentHashMap<String, BeanFkeyProperty> fkeyMap = new ConcurrentHashMap<String, BeanFkeyProperty>();

  public enum EntityType {
<<<<<<< HEAD
    ORM, EMBEDDED, SQL
=======
    ORM, EMBEDDED, SQL, META
>>>>>>> a3c8ed88
  }

  /**
   * The EbeanServer name. Same as the plugin name.
   */
  private final String serverName;

  /**
   * The nature/type of this bean.
   */
  private final EntityType entityType;

  /**
   * Type of Identity generation strategy used.
   */
  private final IdType idType;

  private final IdGenerator idGenerator;

  /**
   * The database sequence name (optional).
   */
  private final String sequenceName;

  /**
   * SQL used to return last inserted id. Used for Identity columns where
   * getGeneratedKeys is not supported.
   */
  private final String selectLastInsertedId;

  private final boolean autoFetchTunable;

  /**
   * Flag indicating this bean has no relationships.
   */
  private final boolean cacheSharableBeans;

  private final String lazyFetchIncludes;

  /**
   * The concurrency mode for beans of this type.
   */
  private final ConcurrencyMode concurrencyMode;

  /**
   * The tables this bean is dependent on.
   */
  private final String[] dependantTables;

  private final CompoundUniqueContraint[] compoundUniqueConstraints;

  /**
   * Extra deployment attributes.
   */
  private final Map<String, String> extraAttrMap;

  /**
   * The base database table.
   */
  private final String baseTable;

  /**
   * Used to provide mechanism to new EntityBean instances. Generated code
   * faster than reflection at this stage.
   */
  private final BeanReflect beanReflect;

  /**
   * Map of BeanProperty Linked so as to preserve order.
   */
  private final LinkedHashMap<String, BeanProperty> propMap;
  private final LinkedHashMap<String, BeanProperty> propMapByDbColumn;

  /**
   * The type of bean this describes.
   */
  private final Class<T> beanType;

  /**
   * This is not sent to a remote client.
   */
  private final BeanDescriptorMap owner;
  
  private final String[] properties;
  
  private final int propertyCount;
  
  /**
   * Intercept pre post on insert,update,delete and postLoad(). Server side
   * only.
   */
  private volatile BeanPersistController persistController;

  /**
   * Listens for post commit insert update and delete events.
   */
  private volatile BeanPersistListener<T> persistListener;

  private volatile BeanQueryAdapter queryAdapter;

  /**
   * If set overrides the find implementation. Server side only.
   */
  private final BeanFinder<T> beanFinder;

  /**
   * The table joins for this bean.
   */
  private final TableJoin[] derivedTableJoins;

  /**
   * Inheritance information. Server side only.
   */
  private final InheritInfo inheritInfo;

  /**
   * Derived list of properties that make up the unique id.
   */
  private final BeanProperty[] propertiesId;

  /**
   * Derived list of properties that are used for version concurrency checking.
   */
  private final BeanProperty versionProperty;
  private final BeanProperty propertiesNaturalKey;

  /**
   * Properties local to this type (not from a super type).
   */
  private final BeanProperty[] propertiesLocal;

  private final BeanPropertyAssocOne<?> unidirectional;

  /**
   * A hashcode of all the many property names. This is used to efficiently
   * create sets of loaded property names (for partial objects).
   */
  private final int namesOfManyPropsHash;

  /**
   * The set of names of the many properties.
   */
  private final Set<String> namesOfManyProps;

  /**
   * list of properties that are Lists/Sets/Maps (Derived).
   */
  private final BeanProperty[] propertiesNonMany;
  private final BeanPropertyAssocMany<?>[] propertiesMany;
  private final BeanPropertyAssocMany<?>[] propertiesManySave;
  private final BeanPropertyAssocMany<?>[] propertiesManyDelete;
  private final BeanPropertyAssocMany<?>[] propertiesManyToMany;

  /**
   * list of properties that are associated beans and not embedded (Derived).
   */
  private final BeanPropertyAssocOne<?>[] propertiesOne;

  private final BeanPropertyAssocOne<?>[] propertiesOneImported;
  private final BeanPropertyAssocOne<?>[] propertiesOneImportedSave;
  private final BeanPropertyAssocOne<?>[] propertiesOneImportedDelete;

  private final BeanPropertyAssocOne<?>[] propertiesOneExported;
  private final BeanPropertyAssocOne<?>[] propertiesOneExportedSave;
  private final BeanPropertyAssocOne<?>[] propertiesOneExportedDelete;

  /**
   * list of properties that are embedded beans.
   */
  private final BeanPropertyAssocOne<?>[] propertiesEmbedded;

  /**
   * List of the scalar properties excluding id and secondary table properties.
   */
  private final BeanProperty[] propertiesBaseScalar;
  private final BeanPropertyCompound[] propertiesBaseCompound;

  private final BeanProperty[] propertiesTransient;

  /**
   * All non transient properties excluding the id properties.
   */
  final BeanProperty[] propertiesNonTransient;

  /**
   * Set when the Id property is a single non-embedded property. Can make life
   * simpler for this case.
   */
  private final BeanProperty propertySingleId;

  /**
   * The bean class name or the table name for MapBeans.
   */
  private final String fullName;

  private final Map<String, DeployNamedQuery> namedQueries;

  private final Map<String, DeployNamedUpdate> namedUpdates;

  /**
   * Flag used to determine if saves can be skipped.
   */
  private boolean saveRecurseSkippable;

  /**
   * Flag used to determine if deletes can be skipped.
   */
  private boolean deleteRecurseSkippable;

  /**
   * Make the TypeManager available for helping SqlSelect.
   */
  private final TypeManager typeManager;

  private final IdBinder idBinder;

  private String idBinderInLHSSql;

  private String idBinderIdSql;

  private String deleteByIdSql;

  private String deleteByIdInSql;

  private final String name;

  private final String baseTableAlias;

  /**
   * If true then only changed properties get updated.
   */
  private final boolean updateChangesOnly;

  private final ServerCacheManager cacheManager;

  private final CacheOptions cacheOptions;

  private final String defaultSelectClause;
  private final Set<String> defaultSelectClauseSet;

  private final String descriptorId;

  private SpiEbeanServer ebeanServer;

  private ServerCache beanCache;
  private ServerCache naturalKeyCache;
  private ServerCache queryCache;

  /**
   * Construct the BeanDescriptor.
   */
  public BeanDescriptor(BeanDescriptorMap owner, TypeManager typeManager, DeployBeanDescriptor<T> deploy, String descriptorId) {

    this.owner = owner;
    this.cacheManager = owner.getCacheManager();
    this.serverName = owner.getServerName();
    this.entityType = deploy.getEntityType();
    this.properties = deploy.getProperties();
    this.propertyCount = this.properties.length;
    this.name = InternString.intern(deploy.getName());
    this.baseTableAlias = "t0";
    this.fullName = InternString.intern(deploy.getFullName());
    this.descriptorId = descriptorId;

    this.typeManager = typeManager;
    this.beanType = deploy.getBeanType();
    this.namedQueries = deploy.getNamedQueries();
    this.namedUpdates = deploy.getNamedUpdates();

    this.inheritInfo = deploy.getInheritInfo();

    this.beanFinder = deploy.getBeanFinder();
    this.persistController = deploy.getPersistController();
    this.persistListener = deploy.getPersistListener();
    this.queryAdapter = deploy.getQueryAdapter();
    this.cacheOptions = deploy.getCacheOptions();

    this.defaultSelectClause = deploy.getDefaultSelectClause();
    this.defaultSelectClauseSet = deploy.parseDefaultSelectClause(defaultSelectClause);

    this.idType = deploy.getIdType();
    this.idGenerator = deploy.getIdGenerator();
    this.sequenceName = deploy.getSequenceName();
    this.selectLastInsertedId = deploy.getSelectLastInsertedId();
    this.lazyFetchIncludes = InternString.intern(deploy.getLazyFetchIncludes());
    this.concurrencyMode = deploy.getConcurrencyMode();
    this.updateChangesOnly = deploy.isUpdateChangesOnly();

    this.dependantTables = deploy.getDependantTables();
    this.compoundUniqueConstraints = deploy.getCompoundUniqueConstraints();

    this.extraAttrMap = deploy.getExtraAttributeMap();

    this.baseTable = InternString.intern(deploy.getBaseTable());

    this.beanReflect = deploy.getBeanReflect();

    this.autoFetchTunable = EntityType.ORM.equals(entityType) && (beanFinder == null);

    // helper object used to derive lists of properties
    DeployBeanPropertyLists listHelper = new DeployBeanPropertyLists(owner, this, deploy);

    this.propMap = listHelper.getPropertyMap();
    this.propMapByDbColumn = getReverseMap(propMap);
    this.propertiesTransient = listHelper.getTransients();
    this.propertiesNonTransient = listHelper.getNonTransients();
    this.propertiesBaseScalar = listHelper.getBaseScalar();
    this.propertiesBaseCompound = listHelper.getBaseCompound();
    this.propertiesId = listHelper.getId();
    this.propertiesNaturalKey = listHelper.getNaturalKey();
    this.versionProperty = listHelper.getVersionProperty();
    this.propertiesEmbedded = listHelper.getEmbedded();
    this.propertiesLocal = listHelper.getLocal();
    this.unidirectional = listHelper.getUnidirectional();
    this.propertiesOne = listHelper.getOnes();
    this.propertiesOneExported = listHelper.getOneExported();
    this.propertiesOneExportedSave = listHelper.getOneExportedSave();
    this.propertiesOneExportedDelete = listHelper.getOneExportedDelete();
    this.propertiesOneImported = listHelper.getOneImported();
    this.propertiesOneImportedSave = listHelper.getOneImportedSave();
    this.propertiesOneImportedDelete = listHelper.getOneImportedDelete();

    this.propertiesMany = listHelper.getMany();
    this.propertiesNonMany = listHelper.getNonMany();
    this.propertiesManySave = listHelper.getManySave();
    this.propertiesManyDelete = listHelper.getManyDelete();
    this.propertiesManyToMany = listHelper.getManyToMany();
    boolean noRelationships = propertiesOne.length + propertiesMany.length == 0;
    this.cacheSharableBeans = noRelationships && cacheOptions.isReadOnly();

    this.namesOfManyProps = deriveManyPropNames();
    this.namesOfManyPropsHash = namesOfManyProps.hashCode();

    this.derivedTableJoins = listHelper.getTableJoin();

    if (propertiesId.length == 1) {
      this.propertySingleId = propertiesId[0];
    } else {
      this.propertySingleId = null;
    }

    // Check if there are no cascade save associated beans ( subject to change
    // in initialiseOther()). Note that if we are in an inheritance hierarchy 
    // then we also need to check every BeanDescriptors in the InheritInfo as 
    // well. We do that later in initialiseOther().

    saveRecurseSkippable = (0 == (propertiesOneExportedSave.length + propertiesOneImportedSave.length + propertiesManySave.length));

    // Check if there are no cascade delete associated beans (also subject to
    // change in initialiseOther()).
    deleteRecurseSkippable = (0 == (propertiesOneExportedDelete.length + propertiesOneImportedDelete.length + propertiesManyDelete.length));
    
    // object used to handle Id values
    this.idBinder = owner.createIdBinder(propertiesId);
  }

  private LinkedHashMap<String, BeanProperty> getReverseMap(LinkedHashMap<String, BeanProperty> propMap) {

    LinkedHashMap<String, BeanProperty> revMap = new LinkedHashMap<String, BeanProperty>(propMap.size() * 2);

    for (BeanProperty prop : propMap.values()) {
      if (prop.getDbColumn() != null) {
        revMap.put(prop.getDbColumn(), prop);
      }
    }

    return revMap;
  }

  /**
   * Set the server. Primarily so that the Many's can lazy load.
   */
  public void setEbeanServer(SpiEbeanServer ebeanServer) {
    this.ebeanServer = ebeanServer;
    for (int i = 0; i < propertiesMany.length; i++) {
      // used for creating lazy loading lists etc
      propertiesMany[i].setLoader(ebeanServer);
    }
  }

  /**
   * Determine the concurrency mode based on the existence of a non-null version
   * property value.
   */
  public ConcurrencyMode determineConcurrencyMode(EntityBean bean) {

    if (versionProperty == null) {
      return ConcurrencyMode.NONE;
    }
    Object v = versionProperty.getValue(bean);
    return (v == null) ? ConcurrencyMode.NONE : ConcurrencyMode.VERSION;
  }

  /**
   * Return the Set of embedded beans that have changed.
   */
  public Set<String> getDirtyEmbeddedProperties(EntityBean bean) {

    HashSet<String> dirtyProperties = null;

    for (int i = 0; i < propertiesEmbedded.length; i++) {
      Object embValue = propertiesEmbedded[i].getValue(bean);
      if (embValue instanceof EntityBean) {
        if (((EntityBean) embValue)._ebean_getIntercept().isDirty()) {
          // this embedded is dirty so should be included in an update
          if (dirtyProperties == null) {
            dirtyProperties = new HashSet<String>();
          }
          dirtyProperties.add(propertiesEmbedded[i].getName());
        }
      } else {
        // must assume it is dirty
        if (dirtyProperties == null) {
          dirtyProperties = new HashSet<String>();
        }
        dirtyProperties.add(propertiesEmbedded[i].getName());
      }
    }

    return dirtyProperties;
  }

  /**
   * Determine the non-null properties of the bean.
   */
  public Set<String> determineLoadedProperties(EntityBean bean) {

    HashSet<String> nonNullProps = new HashSet<String>();

    for (int j = 0; j < propertiesId.length; j++) {
      if (propertiesId[j].getValue(bean) != null) {
        nonNullProps.add(propertiesId[j].getName());
      }
    }
    for (int i = 0; i < propertiesNonTransient.length; i++) {
      if (propertiesNonTransient[i].getValue(bean) != null) {
        nonNullProps.add(propertiesNonTransient[i].getName());
      }
    }
    return nonNullProps;
  }

  /**
   * Return the EbeanServer instance that owns this BeanDescriptor.
   */
  public SpiEbeanServer getEbeanServer() {
    return ebeanServer;
  }

  /**
   * Return the type of this domain object.
   */
  public EntityType getEntityType() {
    return entityType;
  }

  public int getPropertyCount() {
    return propertyCount;
  }
  
  public String[] getProperties() {
    return properties;
  }

  /**
   * Initialise the Id properties first.
   * <p>
   * These properties need to be initialised prior to the association properties
   * as they are used to get the imported and exported properties.
   * </p>
   */
  public void initialiseId() {

    if (logger.isTraceEnabled()) {
      logger.trace("BeanDescriptor initialise " + fullName);
    }

    if (inheritInfo != null) {
      inheritInfo.setDescriptor(this);
    }

    if (isEmbedded()) {
      // initialise all the properties
      Iterator<BeanProperty> it = propertiesAll();
      while (it.hasNext()) {
        BeanProperty prop = it.next();
        prop.initialise();
      }
    } else {
      // initialise just the Id properties
      BeanProperty[] idProps = propertiesId();
      for (int i = 0; i < idProps.length; i++) {
        idProps[i].initialise();
      }
    }
  }

  /**
   * Initialise the exported and imported parts for associated properties.
   */
  public void initialiseOther() {

    if (!isEmbedded()) {
      // initialise all the non-id properties
      Iterator<BeanProperty> it = propertiesAll();
      while (it.hasNext()) {
        BeanProperty prop = it.next();
        if (!prop.isId()) {
          prop.initialise();
        }
      }
    }

    if (unidirectional != null) {
      unidirectional.initialise();
    }

    idBinder.initialise();
    idBinderInLHSSql = idBinder.getBindIdInSql(baseTableAlias);
    idBinderIdSql = idBinder.getBindIdSql(baseTableAlias);
    String idBinderInLHSSqlNoAlias = idBinder.getBindIdInSql(null);
    String idEqualsSql = idBinder.getBindIdSql(null);

    deleteByIdSql = "delete from " + baseTable + " where " + idEqualsSql;
    deleteByIdInSql = "delete from " + baseTable + " where " + idBinderInLHSSqlNoAlias + " ";

    if (!isEmbedded()) {
      // parse every named update up front into sql dml
      for (DeployNamedUpdate namedUpdate : namedUpdates.values()) {
        DeployUpdateParser parser = new DeployUpdateParser(this);
        namedUpdate.initialise(parser);
      }
    }

  }

  public void initInheritInfo() {
    if (inheritInfo != null) {
      // need to check every BeanDescriptor in the inheritance hierarchy
      if (saveRecurseSkippable) {
        saveRecurseSkippable = inheritInfo.isSaveRecurseSkippable();
      }
      if (deleteRecurseSkippable) {
        deleteRecurseSkippable = inheritInfo.isDeleteRecurseSkippable();
      }
    }
  }

  /**
   * Initialise the cache once the server has started.
   */
  public void cacheInitialise() {
    if (cacheOptions.isUseNaturalKeyCache()) {
      this.naturalKeyCache = cacheManager.getNaturalKeyCache(beanType);
    }
    if (cacheOptions.isUseCache()) {
      this.beanCache = cacheManager.getBeanCache(beanType);
    }
  }

  protected boolean hasInheritance() {
    return inheritInfo != null;
  }

  public SqlUpdate deleteById(Object id, List<Object> idList) {
    if (id != null) {
      return deleteById(id);
    } else {
      return deleteByIdList(idList);
    }
  }

  /**
   * Return SQL that can be used to delete a list of Id's without any optimistic
   * concurrency checking.
   */
  private SqlUpdate deleteByIdList(List<Object> idList) {

    StringBuilder sb = new StringBuilder(deleteByIdInSql);
    String inClause = idBinder.getIdInValueExprDelete(idList.size());
    sb.append(inClause);

    DefaultSqlUpdate delete = new DefaultSqlUpdate(sb.toString());
    for (int i = 0; i < idList.size(); i++) {
      idBinder.bindId(delete, idList.get(i));
    }
    return delete;
  }

  /**
   * Return SQL that can be used to delete by Id without any optimistic
   * concurrency checking.
   */
  private SqlUpdate deleteById(Object id) {

    DefaultSqlUpdate sqlDelete = new DefaultSqlUpdate(deleteByIdSql);

    Object[] bindValues = idBinder.getBindValues(id);
    for (int i = 0; i < bindValues.length; i++) {
      sqlDelete.addParameter(bindValues[i]);
    }

    return sqlDelete;
  }

  /**
   * Add objects to ElPropertyDeploy etc. These are used so that expressions on
   * foreign keys don't require an extra join.
   */
  public void add(BeanFkeyProperty fkey) {
    fkeyMap.put(fkey.getName(), fkey);
  }

  public void initialiseFkeys() {
    for (int i = 0; i < propertiesOneImported.length; i++) {
      propertiesOneImported[i].addFkey();
    }
  }

  public boolean calculateUseCache(Boolean queryUseCache) {
    return (queryUseCache != null) ? queryUseCache.booleanValue() : isBeanCaching();
  }

  public boolean calculateUseNaturalKeyCache(Boolean queryUseCache) {
    return (queryUseCache != null) ? queryUseCache.booleanValue() :  isBeanCaching();
  }

  /**
   * Return the cache options.
   */
  public CacheOptions getCacheOptions() {
    return cacheOptions;
  }

  /**
   * Return the Encrypt key given the BeanProperty.
   */
  public EncryptKey getEncryptKey(BeanProperty p) {
    return owner.getEncryptKey(baseTable, p.getDbColumn());
  }

  /**
   * Return the Encrypt key given the table and column name.
   */
  public EncryptKey getEncryptKey(String tableName, String columnName) {
    return owner.getEncryptKey(tableName, columnName);
  }

  /**
   * Execute the warming cache query (if defined) and load the cache.
   */
  public void runCacheWarming() {
    if (cacheOptions == null) {
      return;
    }
    String warmingQuery = cacheOptions.getWarmingQuery();
    if (warmingQuery != null && warmingQuery.trim().length() > 0) {
      Query<T> query = ebeanServer.createQuery(beanType, warmingQuery);
      query.setUseCache(true);
      query.setReadOnly(true);
      query.setLoadBeanCache(true);
      List<T> list = query.findList();
      if (logger.isInfoEnabled()) {
        String msg = "Loaded " + beanType + " cache with [" + list.size() + "] beans";
        logger.info(msg);
      }
    }
  }

  /**
   * Return true if this bean type has a default select clause that is not
   * simply select all properties.
   */
  public boolean hasDefaultSelectClause() {
    return defaultSelectClause != null;
  }

  /**
   * Return the default select clause.
   */
  public String getDefaultSelectClause() {
    return defaultSelectClause;
  }

  /**
   * Return the default select clause already parsed into an ordered Set.
   */
  public Set<String> getDefaultSelectClauseSet() {
    return defaultSelectClauseSet;
  }

  /**
   * Return true if this object is the root level object in its entity
   * inheritance.
   */
  public boolean isInheritanceRoot() {
    return inheritInfo == null || inheritInfo.isRoot();
  }

  /**
   * Return true if there is currently query caching for this type of bean.
   */
  public boolean isQueryCaching() {
    return queryCache != null;
  }

  /**
   * Return true if there is currently bean caching for this type of bean.
   */
  public boolean isBeanCaching() {
    return beanCache != null;
  }

  public boolean cacheIsUseManyId() {
    return isBeanCaching();
  }

  /**
   * Return true if the persist request needs to notify the cache.
   */
  public boolean isCacheNotify() {

    if (isBeanCaching() || isQueryCaching()) {
      return true;
    }
    for (int i = 0; i < propertiesOneImported.length; i++) {
      if (propertiesOneImported[i].getTargetDescriptor().isBeanCaching()) {
        return true;
      }
    }
    return false;
  }

  /**
   * Return true if there is L2 bean caching for this bean type.
   */
  public boolean isUsingL2Cache() {
    return isBeanCaching();
  }

  /**
   * Invalidate parts of cache due to SqlUpdate or external modification etc.
   */
  public void cacheNotify(TableIUD tableIUD) {
    // inserts don't invalidate the bean cache
    if (tableIUD.isUpdateOrDelete()) {
      cacheClear();
    }
    // any change invalidates the query cache
    queryCacheClear();
  }

  /**
   * Clear the query cache.
   */
  public void queryCacheClear() {
    if (queryCache != null) {
      queryCache.clear();
    }
  }

  /**
   * Get a query result from the query cache.
   */
  @SuppressWarnings("unchecked")
  public BeanCollection<T> queryCacheGet(Object id) {
    if (queryCache == null) {
      return null;
    } else {
      return (BeanCollection<T>) queryCache.get(id);
    }
  }

  /**
   * Put a query result into the query cache.
   */
  public void queryCachePut(Object id, BeanCollection<T> query) {
    if (queryCache == null) {
      queryCache = cacheManager.getQueryCache(beanType);
    }
    queryCache.put(id, query);
  }

  private ServerCache getBeanCache() {
    if (beanCache == null) {
      beanCache = cacheManager.getBeanCache(beanType);
    }
    return beanCache;
  }

  /**
   * Clear the bean cache.
   */
  public void cacheClear() {
    if (beanCache != null) {
      beanCache.clear();
    }
  }

  public void cachePutBean(T bean) {
    cachePutBeanData((EntityBean)bean);
  }
  
  /**
   * Put a bean into the bean cache.
   */
  public void cachePutBeanData(EntityBean bean) {

    CachedBeanData beanData = CachedBeanDataFromBean.extract(this, bean);

    Object id = getId(bean);
    getBeanCache().put(id, beanData);
    if (beanData.isNaturalKeyUpdate() && naturalKeyCache != null) {
      Object naturalKey = beanData.getNaturalKey();
      if (naturalKey != null) {
        naturalKeyCache.put(naturalKey, id);
      }
    }
  }

  public boolean cacheLoadMany(BeanPropertyAssocMany<?> many, BeanCollection<?> bc, Object parentId, Boolean readOnly) {
    
    CachedManyIds ids = cacheGetCachedManyIds(parentId, many.getName());
    if (ids == null) {
      return false;
    }

    Object ownerBean = bc.getOwnerBean();
    EntityBeanIntercept ebi = ((EntityBean) ownerBean)._ebean_getIntercept();
    PersistenceContext persistenceContext = ebi.getPersistenceContext();

    BeanDescriptor<?> targetDescriptor = many.getTargetDescriptor();
    
    List<Object> idList = ids.getIdList();
    bc.checkEmptyLazyLoad();
    for (int i = 0; i < idList.size(); i++) {
      Object id = idList.get(i);
      Object refBean = targetDescriptor.createReference(readOnly, id);
      EntityBeanIntercept refEbi = ((EntityBean) refBean)._ebean_getIntercept();
    
      many.add(bc, (EntityBean)refBean);
      persistenceContext.put(id, refBean);
      refEbi.setPersistenceContext(persistenceContext);
    }
    return true;
  }

  public void cachePutMany(BeanPropertyAssocMany<?> many, BeanCollection<?> bc, Object parentId) {
    BeanDescriptor<?> targetDescriptor = many.getTargetDescriptor();

    ArrayList<Object> idList = new ArrayList<Object>();

    // get the underlying collection of beans (in the List, Set or Map)
    Collection<?> actualDetails = bc.getActualDetails();
    for (Object bean : actualDetails) {
<<<<<<< HEAD
      // Collect the id values 
      idList.add(targetDescriptor.getId(bean));
=======
      Object id = targetDescriptor.getId((EntityBean)bean);
      idList.add(id);
>>>>>>> a3c8ed88
    }
    CachedManyIds ids = new CachedManyIds(idList);
    cachePutCachedManyIds(parentId, many.getName(), ids);
  }

  public void cacheRemoveCachedManyIds(Object parentId, String propertyName) {
    ServerCache collectionIdsCache = cacheManager.getCollectionIdsCache(beanType, propertyName);
    collectionIdsCache.remove(parentId);
  }

  public void cacheClearCachedManyIds(String propertyName) {
    ServerCache collectionIdsCache = cacheManager.getCollectionIdsCache(beanType, propertyName);
    collectionIdsCache.clear();
  }

  public CachedManyIds cacheGetCachedManyIds(Object parentId, String propertyName) {
    ServerCache collectionIdsCache = cacheManager.getCollectionIdsCache(beanType, propertyName);
    return (CachedManyIds) collectionIdsCache.get(parentId);
  }

  public void cachePutCachedManyIds(Object parentId, String propertyName, CachedManyIds ids) {
    ServerCache collectionIdsCache = cacheManager.getCollectionIdsCache(beanType, propertyName);
    collectionIdsCache.put(parentId, ids);
  }

  /**
   * Return a bean from the bean cache.
   */
  @SuppressWarnings("unchecked")
  public T cacheGetBean(Object id, Boolean readOnly) {

    CachedBeanData d = (CachedBeanData) getBeanCache().get(id);
    if (d == null) {
      return null;
    }
    if (cacheSharableBeans && !Boolean.FALSE.equals(readOnly)) {
      Object bean = d.getSharableBean();
      if (bean != null) {
        return (T) bean;
      }
    }

    EntityBean bean = createBean();
    convertSetId(id, bean);
    if (Boolean.TRUE.equals(readOnly)) {
      bean._ebean_getIntercept().setReadOnly(true);
    }

    CachedBeanDataToBean.load(this, bean, d);
    return (T)bean;
  }

  public boolean cacheIsNaturalKey(String propName) {
    return propName != null && propName.equals(cacheOptions.getNaturalKey());
  }

  public Object cacheGetNaturalKeyId(Object uniqueKeyValue) {
    if (naturalKeyCache != null) {
      return naturalKeyCache.get(uniqueKeyValue);
    }
    return null;
  }

  /**
   * Remove a bean from the cache given its Id.
   */
  public void cacheRemove(Object id) {
    if (beanCache != null) {
      beanCache.remove(id);
    }
    for (int i = 0; i < propertiesOneImported.length; i++) {
      propertiesOneImported[i].cacheClear();
    }
  }

  /**
   * Remove a bean from the cache given its Id.
   */
  public void cacheDelete(Object id, PersistRequestBean<T> deleteRequest) {
    if (queryCache != null) {
      queryCache.clear();
    }
    if (beanCache != null) {
      beanCache.remove(id);
    }
    for (int i = 0; i < propertiesOneImported.length; i++) {
      BeanPropertyAssocMany<?> many = propertiesOneImported[i].getRelationshipProperty();
      if (many != null) {
<<<<<<< HEAD
        propertiesOneImported[i].cacheDelete(true, deleteRequest.getBean());
=======
        propertiesOneImported[i].cacheDelete(true, deleteRequest.getEntityBean());
>>>>>>> a3c8ed88
      }
    }
  }

  public void cacheInsert(Object id, PersistRequestBean<T> insertRequest) {
    if (queryCache != null) {
      queryCache.clear();
    }
    for (int i = 0; i < propertiesOneImported.length; i++) {
      propertiesOneImported[i].cacheDelete(false, insertRequest.getEntityBean());
    }
  }

  /**
   * Update the cached bean data.
   */
  public void cacheUpdate(Object id, PersistRequestBean<T> updateRequest) {

    if (queryCache != null) {
      queryCache.clear();
    }
    
    ServerCache cache = getBeanCache();
    CachedBeanData cd = (CachedBeanData) cache.get(id);
    if (cd != null) {
      CachedBeanData newCd = CachedBeanDataUpdate.update(this, cd, updateRequest);
      cache.put(id, newCd);
      if (newCd.isNaturalKeyUpdate() && naturalKeyCache != null) {
        //FIXME: natural key invalidate old value
        //Object oldKey = propertiesNaturalKey.getValue(updateRequest.getOldValues());
        Object newKey = propertiesNaturalKey.getValue(updateRequest.getEntityBean());
        //if (oldKey != null) {
        //  naturalKeyCache.remove(oldKey);
        //}
        if (newKey != null) {
          naturalKeyCache.put(newKey, id);
        }
      }
    }
  }

  /**
   * Return the base table alias. This is always the first letter of the bean
   * name.
   */
  public String getBaseTableAlias() {
    return baseTableAlias;
  }

  public boolean loadFromCache(EntityBeanIntercept ebi) {
    EntityBean bean = ebi.getOwner();
    Object id = getId(bean);

    return loadFromCache(bean, ebi, id);
  }

  public boolean loadFromCache(EntityBean bean, EntityBeanIntercept ebi, Object id) {

    CachedBeanData cacheData = (CachedBeanData) getBeanCache().get(id);
    if (cacheData == null) {
      return false;
    }
    int lazyLoadProperty = ebi.getLazyLoadProperty();
    if (lazyLoadProperty > -1 && !cacheData.containsProperty(lazyLoadProperty)) {
      return false;
    }

    CachedBeanDataToBean.load(this, bean, cacheData);
    return true;
  }

  public void preAllocateIds(int batchSize) {
    if (idGenerator != null) {
      idGenerator.preAllocateIds(batchSize);
    }
  }

  public Object nextId(Transaction t) {
    if (idGenerator != null) {
      return idGenerator.nextId(t);
    } else {
      return null;
    }
  }

  public DeployPropertyParser createDeployPropertyParser() {
    return new DeployPropertyParser(this);
  }

  /**
   * Convert the logical orm update statement into sql by converting the bean
   * properties and bean name to database columns and table.
   */
  public String convertOrmUpdateToSql(String ormUpdateStatement) {
    return new DeployUpdateParser(this).parse(ormUpdateStatement);
  }

  @Override
  public List<MetaQueryPlanStatistic> collectQueryPlanStatistics(boolean reset) {
    return collectQueryPlanStatisticsInternal(reset, false);
  }
  
  @Override
  public List<MetaQueryPlanStatistic> collectAllQueryPlanStatistics(boolean reset) {
    return collectQueryPlanStatisticsInternal(reset, false);
  }
  
  public List<MetaQueryPlanStatistic> collectQueryPlanStatisticsInternal(boolean reset, boolean collectAll) {
    List<MetaQueryPlanStatistic> list = new ArrayList<MetaQueryPlanStatistic>(queryPlanCache.size());
    for (CQueryPlan queryPlan :  queryPlanCache.values()) {
      Snapshot snapshot = queryPlan.getSnapshot(reset);
      if (collectAll || snapshot.getExecutionCount() > 0) {
        list.add(snapshot);
      }
    }
    return list;
  }

  /**
   * Reset the statistics on all the query plans.
   */
  public void clearQueryStatistics() {
    Iterator<CQueryPlan> it = queryPlanCache.values().iterator();
    while (it.hasNext()) {
      CQueryPlan queryPlan = (CQueryPlan) it.next();
      queryPlan.resetStatistics();
    }
  }

  /**
   * Execute the postLoad if a BeanPersistController exists for this bean.
   */
  @SuppressWarnings("unchecked")
  public void postLoad(Object bean, Set<String> includedProperties) {
    BeanPersistController c = persistController;
    if (c != null) {
      c.postLoad((T) bean, includedProperties);
    }
  }

  /**
   * Return the query plans for this BeanDescriptor.
   */
  public Iterator<CQueryPlan> queryPlans() {
    return queryPlanCache.values().iterator();
  }

  public CQueryPlan getQueryPlan(HashQueryPlan key) {
    return queryPlanCache.get(key);
  }

  public void putQueryPlan(HashQueryPlan key, CQueryPlan plan) {
    queryPlanCache.put(key, plan);
  }

  /**
   * Get a UpdatePlan for a given hash.
   */
  public SpiUpdatePlan getUpdatePlan(Integer key) {
    return updatePlanCache.get(key);
  }

  /**
   * Add a UpdatePlan to the cache with a given hash.
   */
  public void putUpdatePlan(Integer key, SpiUpdatePlan plan) {
    updatePlanCache.put(key, plan);
  }

  /**
   * Return the TypeManager.
   */
  public TypeManager getTypeManager() {
    return typeManager;
  }

  /**
   * Return true if updates should only include changed properties. Otherwise
   * all loaded properties are included in the update.
   */
  public boolean isUpdateChangesOnly() {
    return updateChangesOnly;
  }

  /**
   * Return true if save does not recurse to other beans. That is return true if
   * there are no assoc one or assoc many beans that cascade save.
   */
  public boolean isSaveRecurseSkippable() {
    return saveRecurseSkippable;
  }

  /**
   * Return true if delete does not recurse to other beans. That is return true
   * if there are no assoc one or assoc many beans that cascade delete.
   */
  public boolean isDeleteRecurseSkippable() {
    return deleteRecurseSkippable;
  }

  /**
   * Return the many property included in the query or null if one is not.
   */
  public BeanPropertyAssocMany<?> getManyProperty(SpiQuery<?> query) {

    OrmQueryDetail detail = query.getDetail();
    for (int i = 0; i < propertiesMany.length; i++) {
      if (detail.includes(propertiesMany[i].getName())) {
        return propertiesMany[i];
      }
    }

    return null;
  }

  /**
   * Return the IdBinder which is helpful for handling the various types of Id.
   */
  public IdBinder getIdBinder() {
    return idBinder;
  }

  /**
   * Return the sql for binding an id. This is the columns with table alias that
   * make up the id.
   */
  public String getIdBinderIdSql() {
    return idBinderIdSql;
  }

  /**
   * Return the sql for binding id's using an IN clause.
   */
  public String getIdBinderInLHSSql() {
    return idBinderInLHSSql;
  }

  /**
   * Bind the idValue to the preparedStatement.
   * <p>
   * This takes care of the various id types such as embedded beans etc.
   * </p>
   */
  public void bindId(DataBind dataBind, Object idValue) throws SQLException {
    idBinder.bindId(dataBind, idValue);
  }

  /**
   * Return the id as an array of scalar bindable values.
   * <p>
   * This 'flattens' any EmbeddedId or multiple Id property cases.
   * </p>
   */
  public Object[] getBindIdValues(Object idValue) {
    return idBinder.getBindValues(idValue);
  }

  /**
   * Return a named query.
   */
  public DeployNamedQuery getNamedQuery(String name) {
    return namedQueries.get(name);
  }

  public DeployNamedQuery addNamedQuery(DeployNamedQuery deployNamedQuery) {
    return namedQueries.put(deployNamedQuery.getName(), deployNamedQuery);
  }

  /**
   * Return a named update.
   */
  public DeployNamedUpdate getNamedUpdate(String name) {
    return namedUpdates.get(name);
  }

  /**
   * Create an EntityBean.
   */
  public EntityBean createBean() {
    return createEntityBean();
  }

  /**
   * Creates a new EntityBean without using the creation queue.
   */
  public EntityBean createEntityBean() {
    try {
      // Note factoryType is used indirectly via beanReflect
      return (EntityBean) beanReflect.createEntityBean();
      
    } catch (Exception ex) {
      throw new PersistenceException(ex);
    }
  }

  /**
   * Create a reference bean based on the id.
   */
  @SuppressWarnings("unchecked")
  public T createReference(Boolean readOnly, Object id) { //, Object parent

    if (cacheSharableBeans && !Boolean.FALSE.equals(readOnly)) {
      CachedBeanData d = (CachedBeanData) getBeanCache().get(id);
      if (d != null) {
        Object shareableBean = d.getSharableBean();
        if (shareableBean != null) {
          return (T) shareableBean;
        }
      }
    }
    try {
      EntityBean eb = createBean();

      convertSetId(id, eb);

      EntityBeanIntercept ebi = eb._ebean_getIntercept();
      ebi.setBeanLoaderByServerName(ebeanServer.getName());

      // Note: not creating proxies for many's...
      ebi.setReference();

      return (T) eb;

    } catch (Exception ex) {
      throw new PersistenceException(ex);
    }
  }

  /**
   * Return the BeanProperty for the given deployment name.
   */
  public BeanProperty getBeanPropertyFromDbColumn(String dbColumn) {
    return propMapByDbColumn.get(dbColumn);
  }

  /**
   * Return the bean property traversing the object graph and taking into
   * account inheritance.
   */
  public BeanProperty getBeanPropertyFromPath(String path) {

    String[] split = SplitName.splitBegin(path);
    if (split[1] == null) {
      return _findBeanProperty(split[0]);
    }
    BeanPropertyAssoc<?> assocProp = (BeanPropertyAssoc<?>) _findBeanProperty(split[0]);
    BeanDescriptor<?> targetDesc = assocProp.getTargetDescriptor();

    return targetDesc.getBeanPropertyFromPath(split[1]);
  }

  /**
   * Return the BeanDescriptor for a given path of Associated One or Many beans.
   */
  public BeanDescriptor<?> getBeanDescriptor(String path) {
    if (path == null) {
      return this;
    }
    String[] splitBegin = SplitName.splitBegin(path);

    BeanProperty beanProperty = propMap.get(splitBegin[0]);
    if (beanProperty instanceof BeanPropertyAssoc<?>) {
      BeanPropertyAssoc<?> assocProp = (BeanPropertyAssoc<?>) beanProperty;
      return assocProp.getTargetDescriptor().getBeanDescriptor(splitBegin[1]);

    } else {
      throw new RuntimeException("Error getting BeanDescriptor for path " + path + " from " + getFullName());
    }
  }

  /**
   * Return the BeanDescriptor of another bean type.
   */
  public <U> BeanDescriptor<U> getBeanDescriptor(Class<U> otherType) {
    return owner.getBeanDescriptor(otherType);
  }

  /**
   * Return the "shadow" property to support unidirectional relationships.
   * <p>
   * For bidirectional this is a real property on the bean. For unidirectional
   * relationships we have this 'shadow' property which is not externally
   * visible.
   * </p>
   */
  public BeanPropertyAssocOne<?> getUnidirectional() {
    if (unidirectional != null) {
      return unidirectional;
    }
    if (inheritInfo != null && !inheritInfo.isRoot()) {
      return inheritInfo.getParent().getBeanDescriptor().getUnidirectional();
    }
    return null;
  }

  /**
   * Get a property value from a bean of this type.
   */
  public Object getValue(EntityBean bean, String property) {
    return getBeanProperty(property).getValue(bean);
  }

  /**
   * Return true if this bean type should use IdGeneration.
   * <p>
   * If this is false and the Id is null it is assumed that a database auto
   * increment feature is being used to populate the id.
   * </p>
   */
  public boolean isUseIdGenerator() {
    return idGenerator != null;
  }

  /**
   * Return the alternate "Id" that identifies this BeanDescriptor. This is an
   * alternative to using the bean class name.
   */
  public String getDescriptorId() {
    return descriptorId;
  }

  /**
   * Return the class type this BeanDescriptor describes.
   */
  public Class<T> getBeanType() {
    return beanType;
  }

//  /**
//   * Return the class type this BeanDescriptor describes.
//   */
//  public Class<?> getFactoryType() {
//    return factoryType;
//  }

  /**
   * Return the bean class name this descriptor is used for.
   * <p>
   * If this BeanDescriptor is for a table then this returns the table name
   * instead.
   * </p>
   */
  public String getFullName() {
    return fullName;
  }

  /**
   * Return the short name of the entity bean.
   */
  public String getName() {
    return name;
  }

  /**
   * Summary description.
   */
  public String toString() {
    return fullName;
  }

  /**
   * Helper method to return the unique property. If only one property makes up
   * the unique id then it's value is returned. If there is a concatenated
   * unique id then a Map is built with the keys being the names of the
   * properties that make up the unique id.
   */
  public Object getId(EntityBean bean) {

    if (propertySingleId != null) {
        return propertySingleId.getValue(bean);
    }

    // it is a concatenated id Not embedded
    // so return a Map
    LinkedHashMap<String, Object> idMap = new LinkedHashMap<String, Object>();
    for (int i = 0; i < propertiesId.length; i++) {

      Object value = propertiesId[i].getValue(bean);
      idMap.put(propertiesId[i].getName(), value);
    }
    return idMap;
  }

  /**
   * Return false if the id is a simple scalar and false if it is embedded or
   * concatenated.
   */
  public boolean isComplexId() {
    return idBinder.isComplexId();
  }

  /**
   * Return the default order by that may need to be added if a many property is
   * included in the query.
   */
  public String getDefaultOrderBy() {
    return idBinder.getDefaultOrderBy();
  }

  /**
   * Convert the type of the idValue if required.
   */
  public Object convertId(Object idValue) {
    return idBinder.convertSetId(idValue, null);
  }

  /**
   * Convert and set the id value.
   * <p>
   * If the bean is not null, the id value is set to the id property of the bean
   * after it has been converted to the correct type.
   * </p>
   */
  public Object convertSetId(Object idValue, EntityBean bean) {
    return idBinder.convertSetId(idValue, bean);
  }

  /**
   * Get a BeanProperty by its name.
   */
  public BeanProperty getBeanProperty(String propName) {
    return (BeanProperty) propMap.get(propName);
  }

  public void sort(List<T> list, String sortByClause) {

    ElComparator<T> comparator = getElComparator(sortByClause);
    Collections.sort(list, comparator);
  }

  public ElComparator<T> getElComparator(String propNameOrSortBy) {
    ElComparator<T> c = comparatorCache.get(propNameOrSortBy);
    if (c == null) {
      c = createComparator(propNameOrSortBy);
      comparatorCache.put(propNameOrSortBy, c);
    }
    return c;
  }

  /**
   * Return true if the lazy loading property is a Many in which case just
   * define a Reference for the collection and not invoke a query.
   */
  public boolean lazyLoadMany(EntityBeanIntercept ebi) {

    int lazyLoadProperty = ebi.getLazyLoadProperty();
    if (lazyLoadProperty == -1) {
      return false;
    }
    String lazyLoadPropertyName = ebi.getProperty(lazyLoadProperty);
    BeanProperty lazyLoadBeanProp = getBeanProperty(lazyLoadPropertyName);

    if (lazyLoadBeanProp instanceof BeanPropertyAssocMany<?>) {
      BeanPropertyAssocMany<?> manyProp = (BeanPropertyAssocMany<?>) lazyLoadBeanProp;
      manyProp.createReference(ebi.getOwner());
      ebi.setLoadedLazy();
      return true;
    }

    return false;
  }

  /**
   * Return a Comparator for local sorting of lists.
   * 
   * @param sortByClause
   *          list of property names with optional ASC or DESC suffix.
   */
  @SuppressWarnings("unchecked")
  private ElComparator<T> createComparator(String sortByClause) {

    SortByClause sortBy = SortByClauseParser.parse(sortByClause);
    if (sortBy.size() == 1) {
      // simple comparator for a single property
      return createPropertyComparator(sortBy.getProperties().get(0));
    }

    // create a compound comparator based on the list of properties
    ElComparator<T>[] comparators = new ElComparator[sortBy.size()];

    List<Property> sortProps = sortBy.getProperties();
    for (int i = 0; i < sortProps.size(); i++) {
      Property sortProperty = sortProps.get(i);
      comparators[i] = createPropertyComparator(sortProperty);
    }

    return new ElComparatorCompound<T>(comparators);
  }

  private ElComparator<T> createPropertyComparator(Property sortProp) {

    ElPropertyValue elGetValue = getElGetValue(sortProp.getName());

    Boolean nullsHigh = sortProp.getNullsHigh();
    if (nullsHigh == null) {
      nullsHigh = Boolean.TRUE;
    }
    return new ElComparatorProperty<T>(elGetValue, sortProp.isAscending(), nullsHigh);
  }

  /**
   * Get an Expression language Value object.
   */
  public ElPropertyValue getElGetValue(String propName) {
    return getElPropertyValue(propName, false);
  }

  /**
   * Similar to ElPropertyValue but also uses foreign key shortcuts.
   * <p>
   * The foreign key shortcuts means we can avoid unnecessary joins.
   * </p>
   */
  public ElPropertyDeploy getElPropertyDeploy(String propName) {
    ElPropertyDeploy fk = fkeyMap.get(propName);
    if (fk != null) {
      return fk;
    }
    return getElPropertyValue(propName, true);
  }

  private ElPropertyValue getElPropertyValue(String propName, boolean propertyDeploy) {
    ElPropertyValue elGetValue = elGetCache.get(propName);
    if (elGetValue == null) {
      // need to build it potentially navigating the BeanDescriptors
      elGetValue = buildElGetValue(propName, null, propertyDeploy);
      if (elGetValue == null) {
        return null;
      }
      if (elGetValue instanceof BeanFkeyProperty) {
        fkeyMap.put(propName, (BeanFkeyProperty) elGetValue);
      } else {
        elGetCache.put(propName, elGetValue);
      }
    }
    return elGetValue;
  }

  protected ElPropertyValue buildElGetValue(String propName, ElPropertyChainBuilder chain, boolean propertyDeploy) {

    if (propertyDeploy && chain != null) {
      BeanFkeyProperty fk = fkeyMap.get(propName);
      if (fk != null) {
        return fk.create(chain.getExpression());
      }
    }

    int basePos = propName.indexOf('.');
    if (basePos > -1) {
      // nested or embedded property
      String baseName = propName.substring(0, basePos);
      String remainder = propName.substring(basePos + 1);

      BeanProperty assocProp = _findBeanProperty(baseName);
      if (assocProp == null) {
        return null;
      }
      return assocProp.buildElPropertyValue(propName, remainder, chain, propertyDeploy);
    }

    BeanProperty property = _findBeanProperty(propName);
    if (chain == null) {
      return property;
    }
    if (property == null) {
      throw new PersistenceException("No property found for [" + propName + "] in expression " + chain.getExpression());
    }
    if (property.containsMany()) {
      chain.setContainsMany(true);
    }
    return chain.add(property).build();
  }

  /**
   * Find a BeanProperty including searching the inheritance hierarchy.
   * <p>
   * This searches this BeanDescriptor and then searches further down the
   * inheritance tree (not up).
   * </p>
   */
  public BeanProperty findBeanProperty(String propName) {
    int basePos = propName.indexOf('.');
    if (basePos > -1) {
      // embedded property
      String baseName = propName.substring(0, basePos);
      return _findBeanProperty(baseName);
    }

    return _findBeanProperty(propName);
  }

  private BeanProperty _findBeanProperty(String propName) {
    BeanProperty prop = propMap.get(propName);
    if (prop == null && inheritInfo != null) {
      // search in sub types...
      return inheritInfo.findSubTypeProperty(propName);
    }
    return prop;
  }

  protected Object getBeanPropertyWithInheritance(EntityBean bean, String propName) {

    BeanDescriptor<?> desc = getBeanDescriptor(bean.getClass());
    BeanProperty beanProperty = desc.findBeanProperty(propName);
    return beanProperty.getValue(bean);
  }

  /**
   * Return the name of the server this BeanDescriptor belongs to.
   */
  public String getServerName() {
    return serverName;
  }

  /**
   * Return true if this bean can cache sharable instances.
   * <p>
   * This means is has no relationships and has readOnly=true in its cache
   * options.
   * </p>
   */
  public boolean isCacheSharableBeans() {
    return cacheSharableBeans;
  }

  /**
   * Return true if queries for beans of this type are autoFetch tunable.
   */
  public boolean isAutoFetchTunable() {
    return autoFetchTunable;
  }

  /**
   * Returns the Inheritance mapping information. This will be null if this type
   * of bean is not involved in any ORM inheritance mapping.
   */
  public InheritInfo getInheritInfo() {
    return inheritInfo;
  }

  /**
   * Return true if this is an embedded bean.
   */
  public boolean isEmbedded() {
    return EntityType.EMBEDDED.equals(entityType);
  }

  public boolean isBaseTableType() {
    return EntityType.ORM.equals(entityType);
  }

  /**
   * Return the concurrency mode used for beans of this type.
   */
  public ConcurrencyMode getConcurrencyMode() {
    return concurrencyMode;
  }

  /**
   * Return the tables this bean is dependent on. This implies that if any of
   * these tables are modified then cached beans may be invalidated.
   */
  public String[] getDependantTables() {
    return dependantTables;
  }

  /**
   * Return the compound unique constraints.
   */
  public CompoundUniqueContraint[] getCompoundUniqueConstraints() {
    return compoundUniqueConstraints;
  }

  /**
   * Return the beanListener.
   */
  public BeanPersistListener<T> getPersistListener() {
    return persistListener;
  }

  /**
   * Return the beanFinder. Usually null unless overriding the finder.
   */
  public BeanFinder<T> getBeanFinder() {
    return beanFinder;
  }

  /**
   * Return the BeanQueryAdapter or null if none is defined.
   */
  public BeanQueryAdapter getQueryAdapter() {
    return queryAdapter;
  }

  /**
   * De-register the BeanPersistListener.
   */
  @SuppressWarnings("unchecked")
  public void deregister(BeanPersistListener<?> listener) {
    // volatile read...
    BeanPersistListener<T> currListener = persistListener;
    if (currListener == null) {
      // nothing to deregister
    } else {
      BeanPersistListener<T> deregListener = (BeanPersistListener<T>) listener;
      if (currListener instanceof ChainedBeanPersistListener<?>) {
        // remove it from the existing chain
        persistListener = ((ChainedBeanPersistListener<T>) currListener).deregister(deregListener);
      } else if (currListener.equals(deregListener)) {
        persistListener = null;
      }
    }
  }

  /**
   * De-register the BeanPersistController.
   */
  public void deregister(BeanPersistController controller) {
    // volatile read...
    BeanPersistController c = persistController;
    if (c == null) {
      // nothing to deregister
    } else {
      if (c instanceof ChainedBeanPersistController) {
        // remove it from the existing chain
        persistController = ((ChainedBeanPersistController) c).deregister(controller);
      } else if (c.equals(controller)) {
        persistController = null;
      }
    }
  }

  /**
   * Register the new BeanPersistController.
   */
  @SuppressWarnings("unchecked")
  public void register(BeanPersistListener<?> newPersistListener) {

    if (!PersistListenerManager.isRegisterFor(beanType, newPersistListener)) {
      // skip
    } else {
      BeanPersistListener<T> newListener = (BeanPersistListener<T>) newPersistListener;
      // volatile read...
      BeanPersistListener<T> currListener = persistListener;
      if (currListener == null) {
        persistListener = newListener;
      } else {
        if (currListener instanceof ChainedBeanPersistListener<?>) {
          // add it to the existing chain
          persistListener = ((ChainedBeanPersistListener<T>) currListener).register(newListener);
        } else {
          // build new chain of the 2
          persistListener = new ChainedBeanPersistListener<T>(currListener, newListener);
        }
      }
    }
  }

  /**
   * Register the new BeanPersistController.
   */
  public void register(BeanPersistController newController) {

    if (!newController.isRegisterFor(beanType)) {
      // skip
    } else {
      // volatile read...
      BeanPersistController c = persistController;
      if (c == null) {
        persistController = newController;
      } else {
        if (c instanceof ChainedBeanPersistController) {
          // add it to the existing chain
          persistController = ((ChainedBeanPersistController) c).register(newController);
        } else {
          // build new chain of the 2
          persistController = new ChainedBeanPersistController(c, newController);
        }
      }
    }
  }

  /**
   * Return the Controller.
   */
  public BeanPersistController getPersistController() {
    return persistController;
  }

  /**
   * Returns true if this bean is based on a table (or possibly view) and
   * returns false if this bean is based on a raw sql select statement.
   * <p>
   * When false querying this bean is based on a supplied sql select statement
   * placed in the orm xml file (as opposed to Ebean generated sql).
   * </p>
   */
  public boolean isSqlSelectBased() {
    return EntityType.SQL.equals(entityType);
  }

  /**
   * Return the base table. Only properties mapped to the base table are by
   * default persisted.
   */
  public String getBaseTable() {
    return baseTable;
  }

  /**
   * Get a named extra attribute.
   */
  public String getExtraAttribute(String key) {
    return (String) extraAttrMap.get(key);
  }

  /**
   * Return the identity generation type.
   */
  public IdType getIdType() {
    return idType;
  }

  /**
   * Return the sequence name.
   */
  public String getSequenceName() {
    return sequenceName;
  }

  /**
   * Return the SQL used to return the last inserted id.
   * <p>
   * This is only used with Identity columns and getGeneratedKeys is not
   * supported.
   * </p>
   */
  public String getSelectLastInsertedId() {
    return selectLastInsertedId;
  }

  /**
   * Return the IdGenerator.
   */
  public IdGenerator getIdGenerator() {
    return idGenerator;
  }

  /**
   * Return the includes for getReference().
   */
  public String getLazyFetchIncludes() {
    return lazyFetchIncludes;
  }

  /**
   * Return the TableJoins.
   * <p>
   * For properties mapped to secondary tables rather than the base table.
   * </p>
   */
  public TableJoin[] tableJoins() {
    return derivedTableJoins;
  }

  /**
   * Return an Iterator of all BeanProperty. This includes transient properties.
   */
  public Iterator<BeanProperty> propertiesAll() {
    return propMap.values().iterator();
  }

  /**
   * Return the BeanProperty that make up the unique id.
   * <p>
   * The order of these properties can be relied on to be consistent if the bean
   * itself doesn't change or the xml deployment order does not change.
   * </p>
   */
  public BeanProperty[] propertiesId() {
    return propertiesId;
  }

  /**
   * Return the non transient non id properties.
   */
  public BeanProperty[] propertiesNonTransient() {
    return propertiesNonTransient;
  }

  /**
   * Return the transient properties.
   */
  public BeanProperty[] propertiesTransient() {
    return propertiesTransient;
  }

  /**
   * If the Id is a single non-embedded property then returns that, otherwise
   * returns null.
   */
  public BeanProperty getSingleIdProperty() {
    return propertySingleId;
  }

  /**
   * Return the beans that are embedded. These share the base table with the
   * owner bean.
   */
  public BeanPropertyAssocOne<?>[] propertiesEmbedded() {
    return propertiesEmbedded;
  }

  /**
   * All the BeanPropertyAssocOne that are not embedded. These are effectively
   * joined beans. For ManyToOne and OneToOne associations.
   */
  public BeanPropertyAssocOne<?>[] propertiesOne() {
    return propertiesOne;
  }

  /**
   * Returns ManyToOnes and OneToOnes on the imported owning side.
   * <p>
   * Excludes OneToOnes on the exported side.
   * </p>
   */
  public BeanPropertyAssocOne<?>[] propertiesOneImported() {
    return propertiesOneImported;
  }

  /**
   * Imported Assoc Ones with cascade save true.
   */
  public BeanPropertyAssocOne<?>[] propertiesOneImportedSave() {
    return propertiesOneImportedSave;
  }

  /**
   * Imported Assoc Ones with cascade delete true.
   */
  public BeanPropertyAssocOne<?>[] propertiesOneImportedDelete() {
    return propertiesOneImportedDelete;
  }

  /**
   * Returns OneToOnes that are on the exported side of a OneToOne.
   * <p>
   * These associations do not own the relationship.
   * </p>
   */
  public BeanPropertyAssocOne<?>[] propertiesOneExported() {
    return propertiesOneExported;
  }

  /**
   * Exported assoc ones with cascade save.
   */
  public BeanPropertyAssocOne<?>[] propertiesOneExportedSave() {
    return propertiesOneExportedSave;
  }

  /**
   * Exported assoc ones with delete cascade.
   */
  public BeanPropertyAssocOne<?>[] propertiesOneExportedDelete() {
    return propertiesOneExportedDelete;
  }

  private Set<String> deriveManyPropNames() {

    LinkedHashSet<String> names = new LinkedHashSet<String>();
    for (int i = 0; i < propertiesMany.length; i++) {
      names.add(propertiesMany[i].getName());
    }

    return Collections.unmodifiableSet(names);
  }

  /**
   * Return a hash of the names of the many properties on this bean type. This
   * is used for efficient building of included properties sets for partial
   * objects.
   */
  public int getNamesOfManyPropsHash() {
    return namesOfManyPropsHash;
  }

  /**
   * Returns the set of many property names for this bean type.
   */
  public Set<String> getNamesOfManyProps() {
    return namesOfManyProps;
  }

  /**
   * All Non Assoc Many's for this descriptor.
   */
  public BeanProperty[] propertiesNonMany() {
    return propertiesNonMany;
  }

  /**
   * All Assoc Many's for this descriptor.
   */
  public BeanPropertyAssocMany<?>[] propertiesMany() {
    return propertiesMany;
  }

  /**
   * Assoc Many's with save cascade.
   */
  public BeanPropertyAssocMany<?>[] propertiesManySave() {
    return propertiesManySave;
  }

  /**
   * Assoc Many's with delete cascade.
   */
  public BeanPropertyAssocMany<?>[] propertiesManyDelete() {
    return propertiesManyDelete;
  }

  /**
   * Assoc ManyToMany's.
   */
  public BeanPropertyAssocMany<?>[] propertiesManyToMany() {
    return propertiesManyToMany;
  }

  /**
   * Return the first version property that exists on the bean. Returns null if
   * no version property exists on the bean.
   * <p>
   * Note that this DOES NOT find a version property on an embedded bean.
   * </p>
   */
  public BeanProperty getVersionProperty() {
    return versionProperty;
  }

  /**
   * Return true if this is an Update (rather than insert) given that the bean
   * is involved in a stateless update.
   */
  public boolean isStatelessUpdate(EntityBean bean) {
    if (versionProperty == null) {
      Object versionValue = getId(bean);
      return !DmlUtil.isNullOrZero(versionValue);
    } else {
      Object versionValue = versionProperty.getValue(bean);
      return !DmlUtil.isNullOrZero(versionValue);
    }
  }

  /**
   * Scalar properties without the unique id or secondary table properties.
   */
  public BeanProperty[] propertiesBaseScalar() {
    return propertiesBaseScalar;
  }

  /**
   * Return properties that are immutable compound value objects.
   * <p>
   * These are compound types but are not enhanced (Embedded are enhanced).
   * </p>
   */
  public BeanPropertyCompound[] propertiesBaseCompound() {
    return propertiesBaseCompound;
  }

  /**
   * Return the properties local to this type for inheritance.
   */
  public BeanProperty[] propertiesLocal() {
    return propertiesLocal;
  }

  public void jsonWrite(WriteJsonContext ctx, EntityBean bean) {

    if (bean != null) {

      ctx.appendObjectBegin();
      WriteBeanState prevState = ctx.pushBeanState(bean);

      if (inheritInfo != null) {
        InheritInfo localInheritInfo = inheritInfo.readType(bean.getClass());
        String discValue = localInheritInfo.getDiscriminatorStringValue();
        String discColumn = localInheritInfo.getDiscriminatorColumn();
        ctx.appendDiscriminator(discColumn, discValue);

        BeanDescriptor<?> localDescriptor = localInheritInfo.getBeanDescriptor();
        localDescriptor.jsonWriteProperties(ctx, bean);

      } else {
        jsonWriteProperties(ctx, bean);
      }

      ctx.pushPreviousState(prevState);
      ctx.appendObjectEnd();
    }
  }

  @SuppressWarnings("unchecked")
  private void jsonWriteProperties(WriteJsonContext ctx, EntityBean bean) {

    boolean referenceBean = ctx.isReferenceBean();

    JsonWriteBeanVisitor<T> beanVisitor = (JsonWriteBeanVisitor<T>) ctx.getBeanVisitor();

    Set<String> props = ctx.getIncludeProperties();

    boolean explicitAllProps;
    if (props == null) {
      explicitAllProps = false;
    } else {
      explicitAllProps = props.contains("*");
      if (explicitAllProps || props.isEmpty()) {
        props = null;
      }
    }

    for (int i = 0; i < propertiesId.length; i++) {
      Object idValue = propertiesId[i].getValue(bean);
      if (idValue != null) {
        if (props == null || props.contains(propertiesId[i].getName())) {
          propertiesId[i].jsonWrite(ctx, bean);
        }
      }
    }

    if (!explicitAllProps && props == null) {
      // just render the loaded properties
      props = ((EntityBean)bean)._ebean_getIntercept().getLoadedPropertyNames();
    }
    if (props != null) {
      // render only the appropriate properties (when not all properties)
      for (String prop : props) {
        BeanProperty p = getBeanProperty(prop);
        if (p != null && !p.isId()) {
          p.jsonWrite(ctx, bean);
        }
      }
    } else {
      if (explicitAllProps || !referenceBean) {
        // render all the properties and invoke lazy loading if required
        for (int j = 0; j < propertiesNonTransient.length; j++) {
          propertiesNonTransient[j].jsonWrite(ctx, bean);
        }
        for (int j = 0; j < propertiesTransient.length; j++) {
          propertiesTransient[j].jsonWrite(ctx, bean);
        }
      }
    }

    if (beanVisitor != null) {
      beanVisitor.visit((T) bean, ctx);
    }
  }

  @SuppressWarnings("unchecked")
  public T jsonReadBean(ReadJsonContext ctx, String path) {
    ReadBeanState beanState = jsonRead(ctx, path);
    if (beanState == null) {
      return null;
    } else {
      beanState.setLoadedState();
      return (T) beanState.getBean();
    }
  }

  public ReadBeanState jsonRead(ReadJsonContext ctx, String path) {
    if (!ctx.readObjectBegin()) {
      // the object is null
      return null;
    }

    if (inheritInfo == null) {
      return jsonReadObject(ctx, path);

    } else {

      // check for the discriminator value to determine the correct sub type
      String discColumn = inheritInfo.getRoot().getDiscriminatorColumn();

      if (!ctx.readKeyNext()) {
        String msg = "Error reading inheritance discriminator - expected [" + discColumn + "] but no json key?";
        throw new TextException(msg);
      }
      
      String propName = ctx.getTokenKey();      
      String discValue;
      if (propName.equalsIgnoreCase(discColumn)) {
        discValue = ctx.readScalarValue(); 
        if (!ctx.readValueNext()) {
          // Expected to read a comma to setup for reading the real properties of the bean 
          String msg = "Error reading inheritance discriminator [" + discColumn + "]. Expected more json name values?";
          throw new TextException(msg);
        }
        
      } else {
        // Assume that the we are just reading using this bean type
        // Push the token key back so that it is re-read as it is one 
        // of the real properties of the bean itself
        ctx.pushTokenKey();
        discValue = inheritInfo.getDiscriminatorStringValue();
      }

      // determine the sub type for this particular json object
      InheritInfo localInheritInfo = inheritInfo.readType(discValue);
      BeanDescriptor<?> localDescriptor = localInheritInfo.getBeanDescriptor();
      return localDescriptor.jsonReadObject(ctx, path);
    }
  }

<<<<<<< HEAD
  @SuppressWarnings("unchecked")
  private T createJsonBean() {
    return (T)createEntityBean();
  }
  
  private ReadBeanState jsonReadObject(ReadJsonContext ctx, String path) {

    T bean = createJsonBean();
=======
  private ReadBeanState jsonReadObject(ReadJsonContext ctx, String path) {

    EntityBean bean = createEntityBean();
>>>>>>> a3c8ed88
    ctx.pushBean(bean, path, this);

    do {
      if (!ctx.readKeyNext()) {
        break;
      } else {
        // we read a property key ...
        String propName = ctx.getTokenKey();
        BeanProperty p = getBeanProperty(propName);
        if (p != null) {
          p.jsonRead(ctx, bean);
          ctx.setProperty(propName);
        } else {
          // unknown property key ...
          ctx.readUnmappedJson(propName);
        }

        if (!ctx.readValueNext()) {
          break;
        }
      }
    } while (true);

    return ctx.popBeanState();
  }

  /**
   * Set the loaded properties with additional check to see if the bean is a
   * reference.
   */
  public void setLoadedProps(EntityBeanIntercept ebi, Set<String> loadedProps) {
    if (isLoadedReference(loadedProps)) {
      ebi.setReference();
    } else {
      ebi.setLoaded();
    }
  }

  /**
   * Return true if the loadedProperties is just the Id property and therefore
   * this is really a reference.
   */
  public boolean isLoadedReference(Set<String> loadedProps) {

    if (loadedProps != null) {
      if (loadedProps.size() == propertiesId.length) {
        for (int i = 0; i < propertiesId.length; i++) {
          if (!loadedProps.contains(propertiesId[i].getName())) {
            return false;
          }
        }
        return true;
      }
    }

    return false;
  }

  public void flushPersistenceContextOnIterate(PersistenceContext persistenceContext) {
    persistenceContext.clear(beanType);
    for (int i = 0; i < propertiesMany.length; i++) {
      persistenceContext.clear(propertiesMany[i].getBeanDescriptor().getBeanType());
    }
    
  }
    
}
<|MERGE_RESOLUTION|>--- conflicted
+++ resolved
@@ -1,2455 +1,2433 @@
-package com.avaje.ebeaninternal.server.deploy;
-
-import java.sql.SQLException;
-import java.util.ArrayList;
-import java.util.Collection;
-import java.util.Collections;
-import java.util.HashSet;
-import java.util.Iterator;
-import java.util.LinkedHashMap;
-import java.util.LinkedHashSet;
-import java.util.List;
-import java.util.Map;
-import java.util.Set;
-import java.util.concurrent.ConcurrentHashMap;
-
-import javax.persistence.PersistenceException;
-
-import org.slf4j.Logger;
-import org.slf4j.LoggerFactory;
-
-import com.avaje.ebean.Query;
-import com.avaje.ebean.SqlUpdate;
-import com.avaje.ebean.Transaction;
-import com.avaje.ebean.annotation.ConcurrencyMode;
-import com.avaje.ebean.bean.BeanCollection;
-import com.avaje.ebean.bean.EntityBean;
-import com.avaje.ebean.bean.EntityBeanIntercept;
-import com.avaje.ebean.bean.PersistenceContext;
-import com.avaje.ebean.cache.ServerCache;
-import com.avaje.ebean.cache.ServerCacheManager;
-import com.avaje.ebean.config.EncryptKey;
-import com.avaje.ebean.config.dbplatform.IdGenerator;
-import com.avaje.ebean.config.dbplatform.IdType;
-import com.avaje.ebean.event.BeanFinder;
-import com.avaje.ebean.event.BeanPersistController;
-import com.avaje.ebean.event.BeanPersistListener;
-import com.avaje.ebean.event.BeanQueryAdapter;
-import com.avaje.ebean.meta.MetaBeanInfo;
-import com.avaje.ebean.meta.MetaQueryPlanStatistic;
-import com.avaje.ebean.text.TextException;
-import com.avaje.ebean.text.json.JsonWriteBeanVisitor;
-import com.avaje.ebeaninternal.api.HashQueryPlan;
-import com.avaje.ebeaninternal.api.SpiEbeanServer;
-import com.avaje.ebeaninternal.api.SpiQuery;
-import com.avaje.ebeaninternal.api.SpiUpdatePlan;
-import com.avaje.ebeaninternal.api.TransactionEventTable.TableIUD;
-import com.avaje.ebeaninternal.server.cache.CachedBeanData;
-import com.avaje.ebeaninternal.server.cache.CachedBeanDataFromBean;
-import com.avaje.ebeaninternal.server.cache.CachedBeanDataToBean;
-import com.avaje.ebeaninternal.server.cache.CachedBeanDataUpdate;
-import com.avaje.ebeaninternal.server.cache.CachedManyIds;
-import com.avaje.ebeaninternal.server.core.CacheOptions;
-import com.avaje.ebeaninternal.server.core.DefaultSqlUpdate;
-import com.avaje.ebeaninternal.server.core.InternString;
-import com.avaje.ebeaninternal.server.core.PersistRequestBean;
-import com.avaje.ebeaninternal.server.deploy.id.IdBinder;
-import com.avaje.ebeaninternal.server.deploy.meta.DeployBeanDescriptor;
-import com.avaje.ebeaninternal.server.deploy.meta.DeployBeanPropertyLists;
-import com.avaje.ebeaninternal.server.el.ElComparator;
-import com.avaje.ebeaninternal.server.el.ElComparatorCompound;
-import com.avaje.ebeaninternal.server.el.ElComparatorProperty;
-import com.avaje.ebeaninternal.server.el.ElPropertyChainBuilder;
-import com.avaje.ebeaninternal.server.el.ElPropertyDeploy;
-import com.avaje.ebeaninternal.server.el.ElPropertyValue;
-import com.avaje.ebeaninternal.server.persist.DmlUtil;
-import com.avaje.ebeaninternal.server.query.CQueryPlan;
-import com.avaje.ebeaninternal.server.query.CQueryPlanStats.Snapshot;
-import com.avaje.ebeaninternal.server.query.SplitName;
-import com.avaje.ebeaninternal.server.querydefn.OrmQueryDetail;
-import com.avaje.ebeaninternal.server.reflect.BeanReflect;
-import com.avaje.ebeaninternal.server.text.json.ReadJsonContext;
-import com.avaje.ebeaninternal.server.text.json.ReadJsonContext.ReadBeanState;
-import com.avaje.ebeaninternal.server.text.json.WriteJsonContext;
-import com.avaje.ebeaninternal.server.text.json.WriteJsonContext.WriteBeanState;
-import com.avaje.ebeaninternal.server.type.DataBind;
-import com.avaje.ebeaninternal.server.type.TypeManager;
-import com.avaje.ebeaninternal.util.SortByClause;
-import com.avaje.ebeaninternal.util.SortByClause.Property;
-import com.avaje.ebeaninternal.util.SortByClauseParser;
-
-/**
- * Describes Beans including their deployment information.
- */
-public class BeanDescriptor<T> implements MetaBeanInfo {
-
-  private static final Logger logger = LoggerFactory.getLogger(BeanDescriptor.class);
-
-  private final ConcurrentHashMap<Integer, SpiUpdatePlan> updatePlanCache = new ConcurrentHashMap<Integer, SpiUpdatePlan>();
-
-  private final ConcurrentHashMap<HashQueryPlan, CQueryPlan> queryPlanCache = new ConcurrentHashMap<HashQueryPlan, CQueryPlan>();
-
-  private final ConcurrentHashMap<String, ElPropertyValue> elGetCache = new ConcurrentHashMap<String, ElPropertyValue>();
-
-  private final ConcurrentHashMap<String, ElComparator<T>> comparatorCache = new ConcurrentHashMap<String, ElComparator<T>>();
-
-  private final ConcurrentHashMap<String, BeanFkeyProperty> fkeyMap = new ConcurrentHashMap<String, BeanFkeyProperty>();
-
-  public enum EntityType {
-<<<<<<< HEAD
-    ORM, EMBEDDED, SQL
-=======
-    ORM, EMBEDDED, SQL, META
->>>>>>> a3c8ed88
-  }
-
-  /**
-   * The EbeanServer name. Same as the plugin name.
-   */
-  private final String serverName;
-
-  /**
-   * The nature/type of this bean.
-   */
-  private final EntityType entityType;
-
-  /**
-   * Type of Identity generation strategy used.
-   */
-  private final IdType idType;
-
-  private final IdGenerator idGenerator;
-
-  /**
-   * The database sequence name (optional).
-   */
-  private final String sequenceName;
-
-  /**
-   * SQL used to return last inserted id. Used for Identity columns where
-   * getGeneratedKeys is not supported.
-   */
-  private final String selectLastInsertedId;
-
-  private final boolean autoFetchTunable;
-
-  /**
-   * Flag indicating this bean has no relationships.
-   */
-  private final boolean cacheSharableBeans;
-
-  private final String lazyFetchIncludes;
-
-  /**
-   * The concurrency mode for beans of this type.
-   */
-  private final ConcurrencyMode concurrencyMode;
-
-  /**
-   * The tables this bean is dependent on.
-   */
-  private final String[] dependantTables;
-
-  private final CompoundUniqueContraint[] compoundUniqueConstraints;
-
-  /**
-   * Extra deployment attributes.
-   */
-  private final Map<String, String> extraAttrMap;
-
-  /**
-   * The base database table.
-   */
-  private final String baseTable;
-
-  /**
-   * Used to provide mechanism to new EntityBean instances. Generated code
-   * faster than reflection at this stage.
-   */
-  private final BeanReflect beanReflect;
-
-  /**
-   * Map of BeanProperty Linked so as to preserve order.
-   */
-  private final LinkedHashMap<String, BeanProperty> propMap;
-  private final LinkedHashMap<String, BeanProperty> propMapByDbColumn;
-
-  /**
-   * The type of bean this describes.
-   */
-  private final Class<T> beanType;
-
-  /**
-   * This is not sent to a remote client.
-   */
-  private final BeanDescriptorMap owner;
-  
-  private final String[] properties;
-  
-  private final int propertyCount;
-  
-  /**
-   * Intercept pre post on insert,update,delete and postLoad(). Server side
-   * only.
-   */
-  private volatile BeanPersistController persistController;
-
-  /**
-   * Listens for post commit insert update and delete events.
-   */
-  private volatile BeanPersistListener<T> persistListener;
-
-  private volatile BeanQueryAdapter queryAdapter;
-
-  /**
-   * If set overrides the find implementation. Server side only.
-   */
-  private final BeanFinder<T> beanFinder;
-
-  /**
-   * The table joins for this bean.
-   */
-  private final TableJoin[] derivedTableJoins;
-
-  /**
-   * Inheritance information. Server side only.
-   */
-  private final InheritInfo inheritInfo;
-
-  /**
-   * Derived list of properties that make up the unique id.
-   */
-  private final BeanProperty[] propertiesId;
-
-  /**
-   * Derived list of properties that are used for version concurrency checking.
-   */
-  private final BeanProperty versionProperty;
-  private final BeanProperty propertiesNaturalKey;
-
-  /**
-   * Properties local to this type (not from a super type).
-   */
-  private final BeanProperty[] propertiesLocal;
-
-  private final BeanPropertyAssocOne<?> unidirectional;
-
-  /**
-   * A hashcode of all the many property names. This is used to efficiently
-   * create sets of loaded property names (for partial objects).
-   */
-  private final int namesOfManyPropsHash;
-
-  /**
-   * The set of names of the many properties.
-   */
-  private final Set<String> namesOfManyProps;
-
-  /**
-   * list of properties that are Lists/Sets/Maps (Derived).
-   */
-  private final BeanProperty[] propertiesNonMany;
-  private final BeanPropertyAssocMany<?>[] propertiesMany;
-  private final BeanPropertyAssocMany<?>[] propertiesManySave;
-  private final BeanPropertyAssocMany<?>[] propertiesManyDelete;
-  private final BeanPropertyAssocMany<?>[] propertiesManyToMany;
-
-  /**
-   * list of properties that are associated beans and not embedded (Derived).
-   */
-  private final BeanPropertyAssocOne<?>[] propertiesOne;
-
-  private final BeanPropertyAssocOne<?>[] propertiesOneImported;
-  private final BeanPropertyAssocOne<?>[] propertiesOneImportedSave;
-  private final BeanPropertyAssocOne<?>[] propertiesOneImportedDelete;
-
-  private final BeanPropertyAssocOne<?>[] propertiesOneExported;
-  private final BeanPropertyAssocOne<?>[] propertiesOneExportedSave;
-  private final BeanPropertyAssocOne<?>[] propertiesOneExportedDelete;
-
-  /**
-   * list of properties that are embedded beans.
-   */
-  private final BeanPropertyAssocOne<?>[] propertiesEmbedded;
-
-  /**
-   * List of the scalar properties excluding id and secondary table properties.
-   */
-  private final BeanProperty[] propertiesBaseScalar;
-  private final BeanPropertyCompound[] propertiesBaseCompound;
-
-  private final BeanProperty[] propertiesTransient;
-
-  /**
-   * All non transient properties excluding the id properties.
-   */
-  final BeanProperty[] propertiesNonTransient;
-
-  /**
-   * Set when the Id property is a single non-embedded property. Can make life
-   * simpler for this case.
-   */
-  private final BeanProperty propertySingleId;
-
-  /**
-   * The bean class name or the table name for MapBeans.
-   */
-  private final String fullName;
-
-  private final Map<String, DeployNamedQuery> namedQueries;
-
-  private final Map<String, DeployNamedUpdate> namedUpdates;
-
-  /**
-   * Flag used to determine if saves can be skipped.
-   */
-  private boolean saveRecurseSkippable;
-
-  /**
-   * Flag used to determine if deletes can be skipped.
-   */
-  private boolean deleteRecurseSkippable;
-
-  /**
-   * Make the TypeManager available for helping SqlSelect.
-   */
-  private final TypeManager typeManager;
-
-  private final IdBinder idBinder;
-
-  private String idBinderInLHSSql;
-
-  private String idBinderIdSql;
-
-  private String deleteByIdSql;
-
-  private String deleteByIdInSql;
-
-  private final String name;
-
-  private final String baseTableAlias;
-
-  /**
-   * If true then only changed properties get updated.
-   */
-  private final boolean updateChangesOnly;
-
-  private final ServerCacheManager cacheManager;
-
-  private final CacheOptions cacheOptions;
-
-  private final String defaultSelectClause;
-  private final Set<String> defaultSelectClauseSet;
-
-  private final String descriptorId;
-
-  private SpiEbeanServer ebeanServer;
-
-  private ServerCache beanCache;
-  private ServerCache naturalKeyCache;
-  private ServerCache queryCache;
-
-  /**
-   * Construct the BeanDescriptor.
-   */
-  public BeanDescriptor(BeanDescriptorMap owner, TypeManager typeManager, DeployBeanDescriptor<T> deploy, String descriptorId) {
-
-    this.owner = owner;
-    this.cacheManager = owner.getCacheManager();
-    this.serverName = owner.getServerName();
-    this.entityType = deploy.getEntityType();
-    this.properties = deploy.getProperties();
-    this.propertyCount = this.properties.length;
-    this.name = InternString.intern(deploy.getName());
-    this.baseTableAlias = "t0";
-    this.fullName = InternString.intern(deploy.getFullName());
-    this.descriptorId = descriptorId;
-
-    this.typeManager = typeManager;
-    this.beanType = deploy.getBeanType();
-    this.namedQueries = deploy.getNamedQueries();
-    this.namedUpdates = deploy.getNamedUpdates();
-
-    this.inheritInfo = deploy.getInheritInfo();
-
-    this.beanFinder = deploy.getBeanFinder();
-    this.persistController = deploy.getPersistController();
-    this.persistListener = deploy.getPersistListener();
-    this.queryAdapter = deploy.getQueryAdapter();
-    this.cacheOptions = deploy.getCacheOptions();
-
-    this.defaultSelectClause = deploy.getDefaultSelectClause();
-    this.defaultSelectClauseSet = deploy.parseDefaultSelectClause(defaultSelectClause);
-
-    this.idType = deploy.getIdType();
-    this.idGenerator = deploy.getIdGenerator();
-    this.sequenceName = deploy.getSequenceName();
-    this.selectLastInsertedId = deploy.getSelectLastInsertedId();
-    this.lazyFetchIncludes = InternString.intern(deploy.getLazyFetchIncludes());
-    this.concurrencyMode = deploy.getConcurrencyMode();
-    this.updateChangesOnly = deploy.isUpdateChangesOnly();
-
-    this.dependantTables = deploy.getDependantTables();
-    this.compoundUniqueConstraints = deploy.getCompoundUniqueConstraints();
-
-    this.extraAttrMap = deploy.getExtraAttributeMap();
-
-    this.baseTable = InternString.intern(deploy.getBaseTable());
-
-    this.beanReflect = deploy.getBeanReflect();
-
-    this.autoFetchTunable = EntityType.ORM.equals(entityType) && (beanFinder == null);
-
-    // helper object used to derive lists of properties
-    DeployBeanPropertyLists listHelper = new DeployBeanPropertyLists(owner, this, deploy);
-
-    this.propMap = listHelper.getPropertyMap();
-    this.propMapByDbColumn = getReverseMap(propMap);
-    this.propertiesTransient = listHelper.getTransients();
-    this.propertiesNonTransient = listHelper.getNonTransients();
-    this.propertiesBaseScalar = listHelper.getBaseScalar();
-    this.propertiesBaseCompound = listHelper.getBaseCompound();
-    this.propertiesId = listHelper.getId();
-    this.propertiesNaturalKey = listHelper.getNaturalKey();
-    this.versionProperty = listHelper.getVersionProperty();
-    this.propertiesEmbedded = listHelper.getEmbedded();
-    this.propertiesLocal = listHelper.getLocal();
-    this.unidirectional = listHelper.getUnidirectional();
-    this.propertiesOne = listHelper.getOnes();
-    this.propertiesOneExported = listHelper.getOneExported();
-    this.propertiesOneExportedSave = listHelper.getOneExportedSave();
-    this.propertiesOneExportedDelete = listHelper.getOneExportedDelete();
-    this.propertiesOneImported = listHelper.getOneImported();
-    this.propertiesOneImportedSave = listHelper.getOneImportedSave();
-    this.propertiesOneImportedDelete = listHelper.getOneImportedDelete();
-
-    this.propertiesMany = listHelper.getMany();
-    this.propertiesNonMany = listHelper.getNonMany();
-    this.propertiesManySave = listHelper.getManySave();
-    this.propertiesManyDelete = listHelper.getManyDelete();
-    this.propertiesManyToMany = listHelper.getManyToMany();
-    boolean noRelationships = propertiesOne.length + propertiesMany.length == 0;
-    this.cacheSharableBeans = noRelationships && cacheOptions.isReadOnly();
-
-    this.namesOfManyProps = deriveManyPropNames();
-    this.namesOfManyPropsHash = namesOfManyProps.hashCode();
-
-    this.derivedTableJoins = listHelper.getTableJoin();
-
-    if (propertiesId.length == 1) {
-      this.propertySingleId = propertiesId[0];
-    } else {
-      this.propertySingleId = null;
-    }
-
-    // Check if there are no cascade save associated beans ( subject to change
-    // in initialiseOther()). Note that if we are in an inheritance hierarchy 
-    // then we also need to check every BeanDescriptors in the InheritInfo as 
-    // well. We do that later in initialiseOther().
-
-    saveRecurseSkippable = (0 == (propertiesOneExportedSave.length + propertiesOneImportedSave.length + propertiesManySave.length));
-
-    // Check if there are no cascade delete associated beans (also subject to
-    // change in initialiseOther()).
-    deleteRecurseSkippable = (0 == (propertiesOneExportedDelete.length + propertiesOneImportedDelete.length + propertiesManyDelete.length));
-    
-    // object used to handle Id values
-    this.idBinder = owner.createIdBinder(propertiesId);
-  }
-
-  private LinkedHashMap<String, BeanProperty> getReverseMap(LinkedHashMap<String, BeanProperty> propMap) {
-
-    LinkedHashMap<String, BeanProperty> revMap = new LinkedHashMap<String, BeanProperty>(propMap.size() * 2);
-
-    for (BeanProperty prop : propMap.values()) {
-      if (prop.getDbColumn() != null) {
-        revMap.put(prop.getDbColumn(), prop);
-      }
-    }
-
-    return revMap;
-  }
-
-  /**
-   * Set the server. Primarily so that the Many's can lazy load.
-   */
-  public void setEbeanServer(SpiEbeanServer ebeanServer) {
-    this.ebeanServer = ebeanServer;
-    for (int i = 0; i < propertiesMany.length; i++) {
-      // used for creating lazy loading lists etc
-      propertiesMany[i].setLoader(ebeanServer);
-    }
-  }
-
-  /**
-   * Determine the concurrency mode based on the existence of a non-null version
-   * property value.
-   */
-  public ConcurrencyMode determineConcurrencyMode(EntityBean bean) {
-
-    if (versionProperty == null) {
-      return ConcurrencyMode.NONE;
-    }
-    Object v = versionProperty.getValue(bean);
-    return (v == null) ? ConcurrencyMode.NONE : ConcurrencyMode.VERSION;
-  }
-
-  /**
-   * Return the Set of embedded beans that have changed.
-   */
-  public Set<String> getDirtyEmbeddedProperties(EntityBean bean) {
-
-    HashSet<String> dirtyProperties = null;
-
-    for (int i = 0; i < propertiesEmbedded.length; i++) {
-      Object embValue = propertiesEmbedded[i].getValue(bean);
-      if (embValue instanceof EntityBean) {
-        if (((EntityBean) embValue)._ebean_getIntercept().isDirty()) {
-          // this embedded is dirty so should be included in an update
-          if (dirtyProperties == null) {
-            dirtyProperties = new HashSet<String>();
-          }
-          dirtyProperties.add(propertiesEmbedded[i].getName());
-        }
-      } else {
-        // must assume it is dirty
-        if (dirtyProperties == null) {
-          dirtyProperties = new HashSet<String>();
-        }
-        dirtyProperties.add(propertiesEmbedded[i].getName());
-      }
-    }
-
-    return dirtyProperties;
-  }
-
-  /**
-   * Determine the non-null properties of the bean.
-   */
-  public Set<String> determineLoadedProperties(EntityBean bean) {
-
-    HashSet<String> nonNullProps = new HashSet<String>();
-
-    for (int j = 0; j < propertiesId.length; j++) {
-      if (propertiesId[j].getValue(bean) != null) {
-        nonNullProps.add(propertiesId[j].getName());
-      }
-    }
-    for (int i = 0; i < propertiesNonTransient.length; i++) {
-      if (propertiesNonTransient[i].getValue(bean) != null) {
-        nonNullProps.add(propertiesNonTransient[i].getName());
-      }
-    }
-    return nonNullProps;
-  }
-
-  /**
-   * Return the EbeanServer instance that owns this BeanDescriptor.
-   */
-  public SpiEbeanServer getEbeanServer() {
-    return ebeanServer;
-  }
-
-  /**
-   * Return the type of this domain object.
-   */
-  public EntityType getEntityType() {
-    return entityType;
-  }
-
-  public int getPropertyCount() {
-    return propertyCount;
-  }
-  
-  public String[] getProperties() {
-    return properties;
-  }
-
-  /**
-   * Initialise the Id properties first.
-   * <p>
-   * These properties need to be initialised prior to the association properties
-   * as they are used to get the imported and exported properties.
-   * </p>
-   */
-  public void initialiseId() {
-
-    if (logger.isTraceEnabled()) {
-      logger.trace("BeanDescriptor initialise " + fullName);
-    }
-
-    if (inheritInfo != null) {
-      inheritInfo.setDescriptor(this);
-    }
-
-    if (isEmbedded()) {
-      // initialise all the properties
-      Iterator<BeanProperty> it = propertiesAll();
-      while (it.hasNext()) {
-        BeanProperty prop = it.next();
-        prop.initialise();
-      }
-    } else {
-      // initialise just the Id properties
-      BeanProperty[] idProps = propertiesId();
-      for (int i = 0; i < idProps.length; i++) {
-        idProps[i].initialise();
-      }
-    }
-  }
-
-  /**
-   * Initialise the exported and imported parts for associated properties.
-   */
-  public void initialiseOther() {
-
-    if (!isEmbedded()) {
-      // initialise all the non-id properties
-      Iterator<BeanProperty> it = propertiesAll();
-      while (it.hasNext()) {
-        BeanProperty prop = it.next();
-        if (!prop.isId()) {
-          prop.initialise();
-        }
-      }
-    }
-
-    if (unidirectional != null) {
-      unidirectional.initialise();
-    }
-
-    idBinder.initialise();
-    idBinderInLHSSql = idBinder.getBindIdInSql(baseTableAlias);
-    idBinderIdSql = idBinder.getBindIdSql(baseTableAlias);
-    String idBinderInLHSSqlNoAlias = idBinder.getBindIdInSql(null);
-    String idEqualsSql = idBinder.getBindIdSql(null);
-
-    deleteByIdSql = "delete from " + baseTable + " where " + idEqualsSql;
-    deleteByIdInSql = "delete from " + baseTable + " where " + idBinderInLHSSqlNoAlias + " ";
-
-    if (!isEmbedded()) {
-      // parse every named update up front into sql dml
-      for (DeployNamedUpdate namedUpdate : namedUpdates.values()) {
-        DeployUpdateParser parser = new DeployUpdateParser(this);
-        namedUpdate.initialise(parser);
-      }
-    }
-
-  }
-
-  public void initInheritInfo() {
-    if (inheritInfo != null) {
-      // need to check every BeanDescriptor in the inheritance hierarchy
-      if (saveRecurseSkippable) {
-        saveRecurseSkippable = inheritInfo.isSaveRecurseSkippable();
-      }
-      if (deleteRecurseSkippable) {
-        deleteRecurseSkippable = inheritInfo.isDeleteRecurseSkippable();
-      }
-    }
-  }
-
-  /**
-   * Initialise the cache once the server has started.
-   */
-  public void cacheInitialise() {
-    if (cacheOptions.isUseNaturalKeyCache()) {
-      this.naturalKeyCache = cacheManager.getNaturalKeyCache(beanType);
-    }
-    if (cacheOptions.isUseCache()) {
-      this.beanCache = cacheManager.getBeanCache(beanType);
-    }
-  }
-
-  protected boolean hasInheritance() {
-    return inheritInfo != null;
-  }
-
-  public SqlUpdate deleteById(Object id, List<Object> idList) {
-    if (id != null) {
-      return deleteById(id);
-    } else {
-      return deleteByIdList(idList);
-    }
-  }
-
-  /**
-   * Return SQL that can be used to delete a list of Id's without any optimistic
-   * concurrency checking.
-   */
-  private SqlUpdate deleteByIdList(List<Object> idList) {
-
-    StringBuilder sb = new StringBuilder(deleteByIdInSql);
-    String inClause = idBinder.getIdInValueExprDelete(idList.size());
-    sb.append(inClause);
-
-    DefaultSqlUpdate delete = new DefaultSqlUpdate(sb.toString());
-    for (int i = 0; i < idList.size(); i++) {
-      idBinder.bindId(delete, idList.get(i));
-    }
-    return delete;
-  }
-
-  /**
-   * Return SQL that can be used to delete by Id without any optimistic
-   * concurrency checking.
-   */
-  private SqlUpdate deleteById(Object id) {
-
-    DefaultSqlUpdate sqlDelete = new DefaultSqlUpdate(deleteByIdSql);
-
-    Object[] bindValues = idBinder.getBindValues(id);
-    for (int i = 0; i < bindValues.length; i++) {
-      sqlDelete.addParameter(bindValues[i]);
-    }
-
-    return sqlDelete;
-  }
-
-  /**
-   * Add objects to ElPropertyDeploy etc. These are used so that expressions on
-   * foreign keys don't require an extra join.
-   */
-  public void add(BeanFkeyProperty fkey) {
-    fkeyMap.put(fkey.getName(), fkey);
-  }
-
-  public void initialiseFkeys() {
-    for (int i = 0; i < propertiesOneImported.length; i++) {
-      propertiesOneImported[i].addFkey();
-    }
-  }
-
-  public boolean calculateUseCache(Boolean queryUseCache) {
-    return (queryUseCache != null) ? queryUseCache.booleanValue() : isBeanCaching();
-  }
-
-  public boolean calculateUseNaturalKeyCache(Boolean queryUseCache) {
-    return (queryUseCache != null) ? queryUseCache.booleanValue() :  isBeanCaching();
-  }
-
-  /**
-   * Return the cache options.
-   */
-  public CacheOptions getCacheOptions() {
-    return cacheOptions;
-  }
-
-  /**
-   * Return the Encrypt key given the BeanProperty.
-   */
-  public EncryptKey getEncryptKey(BeanProperty p) {
-    return owner.getEncryptKey(baseTable, p.getDbColumn());
-  }
-
-  /**
-   * Return the Encrypt key given the table and column name.
-   */
-  public EncryptKey getEncryptKey(String tableName, String columnName) {
-    return owner.getEncryptKey(tableName, columnName);
-  }
-
-  /**
-   * Execute the warming cache query (if defined) and load the cache.
-   */
-  public void runCacheWarming() {
-    if (cacheOptions == null) {
-      return;
-    }
-    String warmingQuery = cacheOptions.getWarmingQuery();
-    if (warmingQuery != null && warmingQuery.trim().length() > 0) {
-      Query<T> query = ebeanServer.createQuery(beanType, warmingQuery);
-      query.setUseCache(true);
-      query.setReadOnly(true);
-      query.setLoadBeanCache(true);
-      List<T> list = query.findList();
-      if (logger.isInfoEnabled()) {
-        String msg = "Loaded " + beanType + " cache with [" + list.size() + "] beans";
-        logger.info(msg);
-      }
-    }
-  }
-
-  /**
-   * Return true if this bean type has a default select clause that is not
-   * simply select all properties.
-   */
-  public boolean hasDefaultSelectClause() {
-    return defaultSelectClause != null;
-  }
-
-  /**
-   * Return the default select clause.
-   */
-  public String getDefaultSelectClause() {
-    return defaultSelectClause;
-  }
-
-  /**
-   * Return the default select clause already parsed into an ordered Set.
-   */
-  public Set<String> getDefaultSelectClauseSet() {
-    return defaultSelectClauseSet;
-  }
-
-  /**
-   * Return true if this object is the root level object in its entity
-   * inheritance.
-   */
-  public boolean isInheritanceRoot() {
-    return inheritInfo == null || inheritInfo.isRoot();
-  }
-
-  /**
-   * Return true if there is currently query caching for this type of bean.
-   */
-  public boolean isQueryCaching() {
-    return queryCache != null;
-  }
-
-  /**
-   * Return true if there is currently bean caching for this type of bean.
-   */
-  public boolean isBeanCaching() {
-    return beanCache != null;
-  }
-
-  public boolean cacheIsUseManyId() {
-    return isBeanCaching();
-  }
-
-  /**
-   * Return true if the persist request needs to notify the cache.
-   */
-  public boolean isCacheNotify() {
-
-    if (isBeanCaching() || isQueryCaching()) {
-      return true;
-    }
-    for (int i = 0; i < propertiesOneImported.length; i++) {
-      if (propertiesOneImported[i].getTargetDescriptor().isBeanCaching()) {
-        return true;
-      }
-    }
-    return false;
-  }
-
-  /**
-   * Return true if there is L2 bean caching for this bean type.
-   */
-  public boolean isUsingL2Cache() {
-    return isBeanCaching();
-  }
-
-  /**
-   * Invalidate parts of cache due to SqlUpdate or external modification etc.
-   */
-  public void cacheNotify(TableIUD tableIUD) {
-    // inserts don't invalidate the bean cache
-    if (tableIUD.isUpdateOrDelete()) {
-      cacheClear();
-    }
-    // any change invalidates the query cache
-    queryCacheClear();
-  }
-
-  /**
-   * Clear the query cache.
-   */
-  public void queryCacheClear() {
-    if (queryCache != null) {
-      queryCache.clear();
-    }
-  }
-
-  /**
-   * Get a query result from the query cache.
-   */
-  @SuppressWarnings("unchecked")
-  public BeanCollection<T> queryCacheGet(Object id) {
-    if (queryCache == null) {
-      return null;
-    } else {
-      return (BeanCollection<T>) queryCache.get(id);
-    }
-  }
-
-  /**
-   * Put a query result into the query cache.
-   */
-  public void queryCachePut(Object id, BeanCollection<T> query) {
-    if (queryCache == null) {
-      queryCache = cacheManager.getQueryCache(beanType);
-    }
-    queryCache.put(id, query);
-  }
-
-  private ServerCache getBeanCache() {
-    if (beanCache == null) {
-      beanCache = cacheManager.getBeanCache(beanType);
-    }
-    return beanCache;
-  }
-
-  /**
-   * Clear the bean cache.
-   */
-  public void cacheClear() {
-    if (beanCache != null) {
-      beanCache.clear();
-    }
-  }
-
-  public void cachePutBean(T bean) {
-    cachePutBeanData((EntityBean)bean);
-  }
-  
-  /**
-   * Put a bean into the bean cache.
-   */
-  public void cachePutBeanData(EntityBean bean) {
-
-    CachedBeanData beanData = CachedBeanDataFromBean.extract(this, bean);
-
-    Object id = getId(bean);
-    getBeanCache().put(id, beanData);
-    if (beanData.isNaturalKeyUpdate() && naturalKeyCache != null) {
-      Object naturalKey = beanData.getNaturalKey();
-      if (naturalKey != null) {
-        naturalKeyCache.put(naturalKey, id);
-      }
-    }
-  }
-
-  public boolean cacheLoadMany(BeanPropertyAssocMany<?> many, BeanCollection<?> bc, Object parentId, Boolean readOnly) {
-    
-    CachedManyIds ids = cacheGetCachedManyIds(parentId, many.getName());
-    if (ids == null) {
-      return false;
-    }
-
-    Object ownerBean = bc.getOwnerBean();
-    EntityBeanIntercept ebi = ((EntityBean) ownerBean)._ebean_getIntercept();
-    PersistenceContext persistenceContext = ebi.getPersistenceContext();
-
-    BeanDescriptor<?> targetDescriptor = many.getTargetDescriptor();
-    
-    List<Object> idList = ids.getIdList();
-    bc.checkEmptyLazyLoad();
-    for (int i = 0; i < idList.size(); i++) {
-      Object id = idList.get(i);
-      Object refBean = targetDescriptor.createReference(readOnly, id);
-      EntityBeanIntercept refEbi = ((EntityBean) refBean)._ebean_getIntercept();
-    
-      many.add(bc, (EntityBean)refBean);
-      persistenceContext.put(id, refBean);
-      refEbi.setPersistenceContext(persistenceContext);
-    }
-    return true;
-  }
-
-  public void cachePutMany(BeanPropertyAssocMany<?> many, BeanCollection<?> bc, Object parentId) {
-    BeanDescriptor<?> targetDescriptor = many.getTargetDescriptor();
-
-    ArrayList<Object> idList = new ArrayList<Object>();
-
-    // get the underlying collection of beans (in the List, Set or Map)
-    Collection<?> actualDetails = bc.getActualDetails();
-    for (Object bean : actualDetails) {
-<<<<<<< HEAD
-      // Collect the id values 
-      idList.add(targetDescriptor.getId(bean));
-=======
-      Object id = targetDescriptor.getId((EntityBean)bean);
-      idList.add(id);
->>>>>>> a3c8ed88
-    }
-    CachedManyIds ids = new CachedManyIds(idList);
-    cachePutCachedManyIds(parentId, many.getName(), ids);
-  }
-
-  public void cacheRemoveCachedManyIds(Object parentId, String propertyName) {
-    ServerCache collectionIdsCache = cacheManager.getCollectionIdsCache(beanType, propertyName);
-    collectionIdsCache.remove(parentId);
-  }
-
-  public void cacheClearCachedManyIds(String propertyName) {
-    ServerCache collectionIdsCache = cacheManager.getCollectionIdsCache(beanType, propertyName);
-    collectionIdsCache.clear();
-  }
-
-  public CachedManyIds cacheGetCachedManyIds(Object parentId, String propertyName) {
-    ServerCache collectionIdsCache = cacheManager.getCollectionIdsCache(beanType, propertyName);
-    return (CachedManyIds) collectionIdsCache.get(parentId);
-  }
-
-  public void cachePutCachedManyIds(Object parentId, String propertyName, CachedManyIds ids) {
-    ServerCache collectionIdsCache = cacheManager.getCollectionIdsCache(beanType, propertyName);
-    collectionIdsCache.put(parentId, ids);
-  }
-
-  /**
-   * Return a bean from the bean cache.
-   */
-  @SuppressWarnings("unchecked")
-  public T cacheGetBean(Object id, Boolean readOnly) {
-
-    CachedBeanData d = (CachedBeanData) getBeanCache().get(id);
-    if (d == null) {
-      return null;
-    }
-    if (cacheSharableBeans && !Boolean.FALSE.equals(readOnly)) {
-      Object bean = d.getSharableBean();
-      if (bean != null) {
-        return (T) bean;
-      }
-    }
-
-    EntityBean bean = createBean();
-    convertSetId(id, bean);
-    if (Boolean.TRUE.equals(readOnly)) {
-      bean._ebean_getIntercept().setReadOnly(true);
-    }
-
-    CachedBeanDataToBean.load(this, bean, d);
-    return (T)bean;
-  }
-
-  public boolean cacheIsNaturalKey(String propName) {
-    return propName != null && propName.equals(cacheOptions.getNaturalKey());
-  }
-
-  public Object cacheGetNaturalKeyId(Object uniqueKeyValue) {
-    if (naturalKeyCache != null) {
-      return naturalKeyCache.get(uniqueKeyValue);
-    }
-    return null;
-  }
-
-  /**
-   * Remove a bean from the cache given its Id.
-   */
-  public void cacheRemove(Object id) {
-    if (beanCache != null) {
-      beanCache.remove(id);
-    }
-    for (int i = 0; i < propertiesOneImported.length; i++) {
-      propertiesOneImported[i].cacheClear();
-    }
-  }
-
-  /**
-   * Remove a bean from the cache given its Id.
-   */
-  public void cacheDelete(Object id, PersistRequestBean<T> deleteRequest) {
-    if (queryCache != null) {
-      queryCache.clear();
-    }
-    if (beanCache != null) {
-      beanCache.remove(id);
-    }
-    for (int i = 0; i < propertiesOneImported.length; i++) {
-      BeanPropertyAssocMany<?> many = propertiesOneImported[i].getRelationshipProperty();
-      if (many != null) {
-<<<<<<< HEAD
-        propertiesOneImported[i].cacheDelete(true, deleteRequest.getBean());
-=======
-        propertiesOneImported[i].cacheDelete(true, deleteRequest.getEntityBean());
->>>>>>> a3c8ed88
-      }
-    }
-  }
-
-  public void cacheInsert(Object id, PersistRequestBean<T> insertRequest) {
-    if (queryCache != null) {
-      queryCache.clear();
-    }
-    for (int i = 0; i < propertiesOneImported.length; i++) {
-      propertiesOneImported[i].cacheDelete(false, insertRequest.getEntityBean());
-    }
-  }
-
-  /**
-   * Update the cached bean data.
-   */
-  public void cacheUpdate(Object id, PersistRequestBean<T> updateRequest) {
-
-    if (queryCache != null) {
-      queryCache.clear();
-    }
-    
-    ServerCache cache = getBeanCache();
-    CachedBeanData cd = (CachedBeanData) cache.get(id);
-    if (cd != null) {
-      CachedBeanData newCd = CachedBeanDataUpdate.update(this, cd, updateRequest);
-      cache.put(id, newCd);
-      if (newCd.isNaturalKeyUpdate() && naturalKeyCache != null) {
-        //FIXME: natural key invalidate old value
-        //Object oldKey = propertiesNaturalKey.getValue(updateRequest.getOldValues());
-        Object newKey = propertiesNaturalKey.getValue(updateRequest.getEntityBean());
-        //if (oldKey != null) {
-        //  naturalKeyCache.remove(oldKey);
-        //}
-        if (newKey != null) {
-          naturalKeyCache.put(newKey, id);
-        }
-      }
-    }
-  }
-
-  /**
-   * Return the base table alias. This is always the first letter of the bean
-   * name.
-   */
-  public String getBaseTableAlias() {
-    return baseTableAlias;
-  }
-
-  public boolean loadFromCache(EntityBeanIntercept ebi) {
-    EntityBean bean = ebi.getOwner();
-    Object id = getId(bean);
-
-    return loadFromCache(bean, ebi, id);
-  }
-
-  public boolean loadFromCache(EntityBean bean, EntityBeanIntercept ebi, Object id) {
-
-    CachedBeanData cacheData = (CachedBeanData) getBeanCache().get(id);
-    if (cacheData == null) {
-      return false;
-    }
-    int lazyLoadProperty = ebi.getLazyLoadProperty();
-    if (lazyLoadProperty > -1 && !cacheData.containsProperty(lazyLoadProperty)) {
-      return false;
-    }
-
-    CachedBeanDataToBean.load(this, bean, cacheData);
-    return true;
-  }
-
-  public void preAllocateIds(int batchSize) {
-    if (idGenerator != null) {
-      idGenerator.preAllocateIds(batchSize);
-    }
-  }
-
-  public Object nextId(Transaction t) {
-    if (idGenerator != null) {
-      return idGenerator.nextId(t);
-    } else {
-      return null;
-    }
-  }
-
-  public DeployPropertyParser createDeployPropertyParser() {
-    return new DeployPropertyParser(this);
-  }
-
-  /**
-   * Convert the logical orm update statement into sql by converting the bean
-   * properties and bean name to database columns and table.
-   */
-  public String convertOrmUpdateToSql(String ormUpdateStatement) {
-    return new DeployUpdateParser(this).parse(ormUpdateStatement);
-  }
-
-  @Override
-  public List<MetaQueryPlanStatistic> collectQueryPlanStatistics(boolean reset) {
-    return collectQueryPlanStatisticsInternal(reset, false);
-  }
-  
-  @Override
-  public List<MetaQueryPlanStatistic> collectAllQueryPlanStatistics(boolean reset) {
-    return collectQueryPlanStatisticsInternal(reset, false);
-  }
-  
-  public List<MetaQueryPlanStatistic> collectQueryPlanStatisticsInternal(boolean reset, boolean collectAll) {
-    List<MetaQueryPlanStatistic> list = new ArrayList<MetaQueryPlanStatistic>(queryPlanCache.size());
-    for (CQueryPlan queryPlan :  queryPlanCache.values()) {
-      Snapshot snapshot = queryPlan.getSnapshot(reset);
-      if (collectAll || snapshot.getExecutionCount() > 0) {
-        list.add(snapshot);
-      }
-    }
-    return list;
-  }
-
-  /**
-   * Reset the statistics on all the query plans.
-   */
-  public void clearQueryStatistics() {
-    Iterator<CQueryPlan> it = queryPlanCache.values().iterator();
-    while (it.hasNext()) {
-      CQueryPlan queryPlan = (CQueryPlan) it.next();
-      queryPlan.resetStatistics();
-    }
-  }
-
-  /**
-   * Execute the postLoad if a BeanPersistController exists for this bean.
-   */
-  @SuppressWarnings("unchecked")
-  public void postLoad(Object bean, Set<String> includedProperties) {
-    BeanPersistController c = persistController;
-    if (c != null) {
-      c.postLoad((T) bean, includedProperties);
-    }
-  }
-
-  /**
-   * Return the query plans for this BeanDescriptor.
-   */
-  public Iterator<CQueryPlan> queryPlans() {
-    return queryPlanCache.values().iterator();
-  }
-
-  public CQueryPlan getQueryPlan(HashQueryPlan key) {
-    return queryPlanCache.get(key);
-  }
-
-  public void putQueryPlan(HashQueryPlan key, CQueryPlan plan) {
-    queryPlanCache.put(key, plan);
-  }
-
-  /**
-   * Get a UpdatePlan for a given hash.
-   */
-  public SpiUpdatePlan getUpdatePlan(Integer key) {
-    return updatePlanCache.get(key);
-  }
-
-  /**
-   * Add a UpdatePlan to the cache with a given hash.
-   */
-  public void putUpdatePlan(Integer key, SpiUpdatePlan plan) {
-    updatePlanCache.put(key, plan);
-  }
-
-  /**
-   * Return the TypeManager.
-   */
-  public TypeManager getTypeManager() {
-    return typeManager;
-  }
-
-  /**
-   * Return true if updates should only include changed properties. Otherwise
-   * all loaded properties are included in the update.
-   */
-  public boolean isUpdateChangesOnly() {
-    return updateChangesOnly;
-  }
-
-  /**
-   * Return true if save does not recurse to other beans. That is return true if
-   * there are no assoc one or assoc many beans that cascade save.
-   */
-  public boolean isSaveRecurseSkippable() {
-    return saveRecurseSkippable;
-  }
-
-  /**
-   * Return true if delete does not recurse to other beans. That is return true
-   * if there are no assoc one or assoc many beans that cascade delete.
-   */
-  public boolean isDeleteRecurseSkippable() {
-    return deleteRecurseSkippable;
-  }
-
-  /**
-   * Return the many property included in the query or null if one is not.
-   */
-  public BeanPropertyAssocMany<?> getManyProperty(SpiQuery<?> query) {
-
-    OrmQueryDetail detail = query.getDetail();
-    for (int i = 0; i < propertiesMany.length; i++) {
-      if (detail.includes(propertiesMany[i].getName())) {
-        return propertiesMany[i];
-      }
-    }
-
-    return null;
-  }
-
-  /**
-   * Return the IdBinder which is helpful for handling the various types of Id.
-   */
-  public IdBinder getIdBinder() {
-    return idBinder;
-  }
-
-  /**
-   * Return the sql for binding an id. This is the columns with table alias that
-   * make up the id.
-   */
-  public String getIdBinderIdSql() {
-    return idBinderIdSql;
-  }
-
-  /**
-   * Return the sql for binding id's using an IN clause.
-   */
-  public String getIdBinderInLHSSql() {
-    return idBinderInLHSSql;
-  }
-
-  /**
-   * Bind the idValue to the preparedStatement.
-   * <p>
-   * This takes care of the various id types such as embedded beans etc.
-   * </p>
-   */
-  public void bindId(DataBind dataBind, Object idValue) throws SQLException {
-    idBinder.bindId(dataBind, idValue);
-  }
-
-  /**
-   * Return the id as an array of scalar bindable values.
-   * <p>
-   * This 'flattens' any EmbeddedId or multiple Id property cases.
-   * </p>
-   */
-  public Object[] getBindIdValues(Object idValue) {
-    return idBinder.getBindValues(idValue);
-  }
-
-  /**
-   * Return a named query.
-   */
-  public DeployNamedQuery getNamedQuery(String name) {
-    return namedQueries.get(name);
-  }
-
-  public DeployNamedQuery addNamedQuery(DeployNamedQuery deployNamedQuery) {
-    return namedQueries.put(deployNamedQuery.getName(), deployNamedQuery);
-  }
-
-  /**
-   * Return a named update.
-   */
-  public DeployNamedUpdate getNamedUpdate(String name) {
-    return namedUpdates.get(name);
-  }
-
-  /**
-   * Create an EntityBean.
-   */
-  public EntityBean createBean() {
-    return createEntityBean();
-  }
-
-  /**
-   * Creates a new EntityBean without using the creation queue.
-   */
-  public EntityBean createEntityBean() {
-    try {
-      // Note factoryType is used indirectly via beanReflect
-      return (EntityBean) beanReflect.createEntityBean();
-      
-    } catch (Exception ex) {
-      throw new PersistenceException(ex);
-    }
-  }
-
-  /**
-   * Create a reference bean based on the id.
-   */
-  @SuppressWarnings("unchecked")
-  public T createReference(Boolean readOnly, Object id) { //, Object parent
-
-    if (cacheSharableBeans && !Boolean.FALSE.equals(readOnly)) {
-      CachedBeanData d = (CachedBeanData) getBeanCache().get(id);
-      if (d != null) {
-        Object shareableBean = d.getSharableBean();
-        if (shareableBean != null) {
-          return (T) shareableBean;
-        }
-      }
-    }
-    try {
-      EntityBean eb = createBean();
-
-      convertSetId(id, eb);
-
-      EntityBeanIntercept ebi = eb._ebean_getIntercept();
-      ebi.setBeanLoaderByServerName(ebeanServer.getName());
-
-      // Note: not creating proxies for many's...
-      ebi.setReference();
-
-      return (T) eb;
-
-    } catch (Exception ex) {
-      throw new PersistenceException(ex);
-    }
-  }
-
-  /**
-   * Return the BeanProperty for the given deployment name.
-   */
-  public BeanProperty getBeanPropertyFromDbColumn(String dbColumn) {
-    return propMapByDbColumn.get(dbColumn);
-  }
-
-  /**
-   * Return the bean property traversing the object graph and taking into
-   * account inheritance.
-   */
-  public BeanProperty getBeanPropertyFromPath(String path) {
-
-    String[] split = SplitName.splitBegin(path);
-    if (split[1] == null) {
-      return _findBeanProperty(split[0]);
-    }
-    BeanPropertyAssoc<?> assocProp = (BeanPropertyAssoc<?>) _findBeanProperty(split[0]);
-    BeanDescriptor<?> targetDesc = assocProp.getTargetDescriptor();
-
-    return targetDesc.getBeanPropertyFromPath(split[1]);
-  }
-
-  /**
-   * Return the BeanDescriptor for a given path of Associated One or Many beans.
-   */
-  public BeanDescriptor<?> getBeanDescriptor(String path) {
-    if (path == null) {
-      return this;
-    }
-    String[] splitBegin = SplitName.splitBegin(path);
-
-    BeanProperty beanProperty = propMap.get(splitBegin[0]);
-    if (beanProperty instanceof BeanPropertyAssoc<?>) {
-      BeanPropertyAssoc<?> assocProp = (BeanPropertyAssoc<?>) beanProperty;
-      return assocProp.getTargetDescriptor().getBeanDescriptor(splitBegin[1]);
-
-    } else {
-      throw new RuntimeException("Error getting BeanDescriptor for path " + path + " from " + getFullName());
-    }
-  }
-
-  /**
-   * Return the BeanDescriptor of another bean type.
-   */
-  public <U> BeanDescriptor<U> getBeanDescriptor(Class<U> otherType) {
-    return owner.getBeanDescriptor(otherType);
-  }
-
-  /**
-   * Return the "shadow" property to support unidirectional relationships.
-   * <p>
-   * For bidirectional this is a real property on the bean. For unidirectional
-   * relationships we have this 'shadow' property which is not externally
-   * visible.
-   * </p>
-   */
-  public BeanPropertyAssocOne<?> getUnidirectional() {
-    if (unidirectional != null) {
-      return unidirectional;
-    }
-    if (inheritInfo != null && !inheritInfo.isRoot()) {
-      return inheritInfo.getParent().getBeanDescriptor().getUnidirectional();
-    }
-    return null;
-  }
-
-  /**
-   * Get a property value from a bean of this type.
-   */
-  public Object getValue(EntityBean bean, String property) {
-    return getBeanProperty(property).getValue(bean);
-  }
-
-  /**
-   * Return true if this bean type should use IdGeneration.
-   * <p>
-   * If this is false and the Id is null it is assumed that a database auto
-   * increment feature is being used to populate the id.
-   * </p>
-   */
-  public boolean isUseIdGenerator() {
-    return idGenerator != null;
-  }
-
-  /**
-   * Return the alternate "Id" that identifies this BeanDescriptor. This is an
-   * alternative to using the bean class name.
-   */
-  public String getDescriptorId() {
-    return descriptorId;
-  }
-
-  /**
-   * Return the class type this BeanDescriptor describes.
-   */
-  public Class<T> getBeanType() {
-    return beanType;
-  }
-
-//  /**
-//   * Return the class type this BeanDescriptor describes.
-//   */
-//  public Class<?> getFactoryType() {
-//    return factoryType;
-//  }
-
-  /**
-   * Return the bean class name this descriptor is used for.
-   * <p>
-   * If this BeanDescriptor is for a table then this returns the table name
-   * instead.
-   * </p>
-   */
-  public String getFullName() {
-    return fullName;
-  }
-
-  /**
-   * Return the short name of the entity bean.
-   */
-  public String getName() {
-    return name;
-  }
-
-  /**
-   * Summary description.
-   */
-  public String toString() {
-    return fullName;
-  }
-
-  /**
-   * Helper method to return the unique property. If only one property makes up
-   * the unique id then it's value is returned. If there is a concatenated
-   * unique id then a Map is built with the keys being the names of the
-   * properties that make up the unique id.
-   */
-  public Object getId(EntityBean bean) {
-
-    if (propertySingleId != null) {
-        return propertySingleId.getValue(bean);
-    }
-
-    // it is a concatenated id Not embedded
-    // so return a Map
-    LinkedHashMap<String, Object> idMap = new LinkedHashMap<String, Object>();
-    for (int i = 0; i < propertiesId.length; i++) {
-
-      Object value = propertiesId[i].getValue(bean);
-      idMap.put(propertiesId[i].getName(), value);
-    }
-    return idMap;
-  }
-
-  /**
-   * Return false if the id is a simple scalar and false if it is embedded or
-   * concatenated.
-   */
-  public boolean isComplexId() {
-    return idBinder.isComplexId();
-  }
-
-  /**
-   * Return the default order by that may need to be added if a many property is
-   * included in the query.
-   */
-  public String getDefaultOrderBy() {
-    return idBinder.getDefaultOrderBy();
-  }
-
-  /**
-   * Convert the type of the idValue if required.
-   */
-  public Object convertId(Object idValue) {
-    return idBinder.convertSetId(idValue, null);
-  }
-
-  /**
-   * Convert and set the id value.
-   * <p>
-   * If the bean is not null, the id value is set to the id property of the bean
-   * after it has been converted to the correct type.
-   * </p>
-   */
-  public Object convertSetId(Object idValue, EntityBean bean) {
-    return idBinder.convertSetId(idValue, bean);
-  }
-
-  /**
-   * Get a BeanProperty by its name.
-   */
-  public BeanProperty getBeanProperty(String propName) {
-    return (BeanProperty) propMap.get(propName);
-  }
-
-  public void sort(List<T> list, String sortByClause) {
-
-    ElComparator<T> comparator = getElComparator(sortByClause);
-    Collections.sort(list, comparator);
-  }
-
-  public ElComparator<T> getElComparator(String propNameOrSortBy) {
-    ElComparator<T> c = comparatorCache.get(propNameOrSortBy);
-    if (c == null) {
-      c = createComparator(propNameOrSortBy);
-      comparatorCache.put(propNameOrSortBy, c);
-    }
-    return c;
-  }
-
-  /**
-   * Return true if the lazy loading property is a Many in which case just
-   * define a Reference for the collection and not invoke a query.
-   */
-  public boolean lazyLoadMany(EntityBeanIntercept ebi) {
-
-    int lazyLoadProperty = ebi.getLazyLoadProperty();
-    if (lazyLoadProperty == -1) {
-      return false;
-    }
-    String lazyLoadPropertyName = ebi.getProperty(lazyLoadProperty);
-    BeanProperty lazyLoadBeanProp = getBeanProperty(lazyLoadPropertyName);
-
-    if (lazyLoadBeanProp instanceof BeanPropertyAssocMany<?>) {
-      BeanPropertyAssocMany<?> manyProp = (BeanPropertyAssocMany<?>) lazyLoadBeanProp;
-      manyProp.createReference(ebi.getOwner());
-      ebi.setLoadedLazy();
-      return true;
-    }
-
-    return false;
-  }
-
-  /**
-   * Return a Comparator for local sorting of lists.
-   * 
-   * @param sortByClause
-   *          list of property names with optional ASC or DESC suffix.
-   */
-  @SuppressWarnings("unchecked")
-  private ElComparator<T> createComparator(String sortByClause) {
-
-    SortByClause sortBy = SortByClauseParser.parse(sortByClause);
-    if (sortBy.size() == 1) {
-      // simple comparator for a single property
-      return createPropertyComparator(sortBy.getProperties().get(0));
-    }
-
-    // create a compound comparator based on the list of properties
-    ElComparator<T>[] comparators = new ElComparator[sortBy.size()];
-
-    List<Property> sortProps = sortBy.getProperties();
-    for (int i = 0; i < sortProps.size(); i++) {
-      Property sortProperty = sortProps.get(i);
-      comparators[i] = createPropertyComparator(sortProperty);
-    }
-
-    return new ElComparatorCompound<T>(comparators);
-  }
-
-  private ElComparator<T> createPropertyComparator(Property sortProp) {
-
-    ElPropertyValue elGetValue = getElGetValue(sortProp.getName());
-
-    Boolean nullsHigh = sortProp.getNullsHigh();
-    if (nullsHigh == null) {
-      nullsHigh = Boolean.TRUE;
-    }
-    return new ElComparatorProperty<T>(elGetValue, sortProp.isAscending(), nullsHigh);
-  }
-
-  /**
-   * Get an Expression language Value object.
-   */
-  public ElPropertyValue getElGetValue(String propName) {
-    return getElPropertyValue(propName, false);
-  }
-
-  /**
-   * Similar to ElPropertyValue but also uses foreign key shortcuts.
-   * <p>
-   * The foreign key shortcuts means we can avoid unnecessary joins.
-   * </p>
-   */
-  public ElPropertyDeploy getElPropertyDeploy(String propName) {
-    ElPropertyDeploy fk = fkeyMap.get(propName);
-    if (fk != null) {
-      return fk;
-    }
-    return getElPropertyValue(propName, true);
-  }
-
-  private ElPropertyValue getElPropertyValue(String propName, boolean propertyDeploy) {
-    ElPropertyValue elGetValue = elGetCache.get(propName);
-    if (elGetValue == null) {
-      // need to build it potentially navigating the BeanDescriptors
-      elGetValue = buildElGetValue(propName, null, propertyDeploy);
-      if (elGetValue == null) {
-        return null;
-      }
-      if (elGetValue instanceof BeanFkeyProperty) {
-        fkeyMap.put(propName, (BeanFkeyProperty) elGetValue);
-      } else {
-        elGetCache.put(propName, elGetValue);
-      }
-    }
-    return elGetValue;
-  }
-
-  protected ElPropertyValue buildElGetValue(String propName, ElPropertyChainBuilder chain, boolean propertyDeploy) {
-
-    if (propertyDeploy && chain != null) {
-      BeanFkeyProperty fk = fkeyMap.get(propName);
-      if (fk != null) {
-        return fk.create(chain.getExpression());
-      }
-    }
-
-    int basePos = propName.indexOf('.');
-    if (basePos > -1) {
-      // nested or embedded property
-      String baseName = propName.substring(0, basePos);
-      String remainder = propName.substring(basePos + 1);
-
-      BeanProperty assocProp = _findBeanProperty(baseName);
-      if (assocProp == null) {
-        return null;
-      }
-      return assocProp.buildElPropertyValue(propName, remainder, chain, propertyDeploy);
-    }
-
-    BeanProperty property = _findBeanProperty(propName);
-    if (chain == null) {
-      return property;
-    }
-    if (property == null) {
-      throw new PersistenceException("No property found for [" + propName + "] in expression " + chain.getExpression());
-    }
-    if (property.containsMany()) {
-      chain.setContainsMany(true);
-    }
-    return chain.add(property).build();
-  }
-
-  /**
-   * Find a BeanProperty including searching the inheritance hierarchy.
-   * <p>
-   * This searches this BeanDescriptor and then searches further down the
-   * inheritance tree (not up).
-   * </p>
-   */
-  public BeanProperty findBeanProperty(String propName) {
-    int basePos = propName.indexOf('.');
-    if (basePos > -1) {
-      // embedded property
-      String baseName = propName.substring(0, basePos);
-      return _findBeanProperty(baseName);
-    }
-
-    return _findBeanProperty(propName);
-  }
-
-  private BeanProperty _findBeanProperty(String propName) {
-    BeanProperty prop = propMap.get(propName);
-    if (prop == null && inheritInfo != null) {
-      // search in sub types...
-      return inheritInfo.findSubTypeProperty(propName);
-    }
-    return prop;
-  }
-
-  protected Object getBeanPropertyWithInheritance(EntityBean bean, String propName) {
-
-    BeanDescriptor<?> desc = getBeanDescriptor(bean.getClass());
-    BeanProperty beanProperty = desc.findBeanProperty(propName);
-    return beanProperty.getValue(bean);
-  }
-
-  /**
-   * Return the name of the server this BeanDescriptor belongs to.
-   */
-  public String getServerName() {
-    return serverName;
-  }
-
-  /**
-   * Return true if this bean can cache sharable instances.
-   * <p>
-   * This means is has no relationships and has readOnly=true in its cache
-   * options.
-   * </p>
-   */
-  public boolean isCacheSharableBeans() {
-    return cacheSharableBeans;
-  }
-
-  /**
-   * Return true if queries for beans of this type are autoFetch tunable.
-   */
-  public boolean isAutoFetchTunable() {
-    return autoFetchTunable;
-  }
-
-  /**
-   * Returns the Inheritance mapping information. This will be null if this type
-   * of bean is not involved in any ORM inheritance mapping.
-   */
-  public InheritInfo getInheritInfo() {
-    return inheritInfo;
-  }
-
-  /**
-   * Return true if this is an embedded bean.
-   */
-  public boolean isEmbedded() {
-    return EntityType.EMBEDDED.equals(entityType);
-  }
-
-  public boolean isBaseTableType() {
-    return EntityType.ORM.equals(entityType);
-  }
-
-  /**
-   * Return the concurrency mode used for beans of this type.
-   */
-  public ConcurrencyMode getConcurrencyMode() {
-    return concurrencyMode;
-  }
-
-  /**
-   * Return the tables this bean is dependent on. This implies that if any of
-   * these tables are modified then cached beans may be invalidated.
-   */
-  public String[] getDependantTables() {
-    return dependantTables;
-  }
-
-  /**
-   * Return the compound unique constraints.
-   */
-  public CompoundUniqueContraint[] getCompoundUniqueConstraints() {
-    return compoundUniqueConstraints;
-  }
-
-  /**
-   * Return the beanListener.
-   */
-  public BeanPersistListener<T> getPersistListener() {
-    return persistListener;
-  }
-
-  /**
-   * Return the beanFinder. Usually null unless overriding the finder.
-   */
-  public BeanFinder<T> getBeanFinder() {
-    return beanFinder;
-  }
-
-  /**
-   * Return the BeanQueryAdapter or null if none is defined.
-   */
-  public BeanQueryAdapter getQueryAdapter() {
-    return queryAdapter;
-  }
-
-  /**
-   * De-register the BeanPersistListener.
-   */
-  @SuppressWarnings("unchecked")
-  public void deregister(BeanPersistListener<?> listener) {
-    // volatile read...
-    BeanPersistListener<T> currListener = persistListener;
-    if (currListener == null) {
-      // nothing to deregister
-    } else {
-      BeanPersistListener<T> deregListener = (BeanPersistListener<T>) listener;
-      if (currListener instanceof ChainedBeanPersistListener<?>) {
-        // remove it from the existing chain
-        persistListener = ((ChainedBeanPersistListener<T>) currListener).deregister(deregListener);
-      } else if (currListener.equals(deregListener)) {
-        persistListener = null;
-      }
-    }
-  }
-
-  /**
-   * De-register the BeanPersistController.
-   */
-  public void deregister(BeanPersistController controller) {
-    // volatile read...
-    BeanPersistController c = persistController;
-    if (c == null) {
-      // nothing to deregister
-    } else {
-      if (c instanceof ChainedBeanPersistController) {
-        // remove it from the existing chain
-        persistController = ((ChainedBeanPersistController) c).deregister(controller);
-      } else if (c.equals(controller)) {
-        persistController = null;
-      }
-    }
-  }
-
-  /**
-   * Register the new BeanPersistController.
-   */
-  @SuppressWarnings("unchecked")
-  public void register(BeanPersistListener<?> newPersistListener) {
-
-    if (!PersistListenerManager.isRegisterFor(beanType, newPersistListener)) {
-      // skip
-    } else {
-      BeanPersistListener<T> newListener = (BeanPersistListener<T>) newPersistListener;
-      // volatile read...
-      BeanPersistListener<T> currListener = persistListener;
-      if (currListener == null) {
-        persistListener = newListener;
-      } else {
-        if (currListener instanceof ChainedBeanPersistListener<?>) {
-          // add it to the existing chain
-          persistListener = ((ChainedBeanPersistListener<T>) currListener).register(newListener);
-        } else {
-          // build new chain of the 2
-          persistListener = new ChainedBeanPersistListener<T>(currListener, newListener);
-        }
-      }
-    }
-  }
-
-  /**
-   * Register the new BeanPersistController.
-   */
-  public void register(BeanPersistController newController) {
-
-    if (!newController.isRegisterFor(beanType)) {
-      // skip
-    } else {
-      // volatile read...
-      BeanPersistController c = persistController;
-      if (c == null) {
-        persistController = newController;
-      } else {
-        if (c instanceof ChainedBeanPersistController) {
-          // add it to the existing chain
-          persistController = ((ChainedBeanPersistController) c).register(newController);
-        } else {
-          // build new chain of the 2
-          persistController = new ChainedBeanPersistController(c, newController);
-        }
-      }
-    }
-  }
-
-  /**
-   * Return the Controller.
-   */
-  public BeanPersistController getPersistController() {
-    return persistController;
-  }
-
-  /**
-   * Returns true if this bean is based on a table (or possibly view) and
-   * returns false if this bean is based on a raw sql select statement.
-   * <p>
-   * When false querying this bean is based on a supplied sql select statement
-   * placed in the orm xml file (as opposed to Ebean generated sql).
-   * </p>
-   */
-  public boolean isSqlSelectBased() {
-    return EntityType.SQL.equals(entityType);
-  }
-
-  /**
-   * Return the base table. Only properties mapped to the base table are by
-   * default persisted.
-   */
-  public String getBaseTable() {
-    return baseTable;
-  }
-
-  /**
-   * Get a named extra attribute.
-   */
-  public String getExtraAttribute(String key) {
-    return (String) extraAttrMap.get(key);
-  }
-
-  /**
-   * Return the identity generation type.
-   */
-  public IdType getIdType() {
-    return idType;
-  }
-
-  /**
-   * Return the sequence name.
-   */
-  public String getSequenceName() {
-    return sequenceName;
-  }
-
-  /**
-   * Return the SQL used to return the last inserted id.
-   * <p>
-   * This is only used with Identity columns and getGeneratedKeys is not
-   * supported.
-   * </p>
-   */
-  public String getSelectLastInsertedId() {
-    return selectLastInsertedId;
-  }
-
-  /**
-   * Return the IdGenerator.
-   */
-  public IdGenerator getIdGenerator() {
-    return idGenerator;
-  }
-
-  /**
-   * Return the includes for getReference().
-   */
-  public String getLazyFetchIncludes() {
-    return lazyFetchIncludes;
-  }
-
-  /**
-   * Return the TableJoins.
-   * <p>
-   * For properties mapped to secondary tables rather than the base table.
-   * </p>
-   */
-  public TableJoin[] tableJoins() {
-    return derivedTableJoins;
-  }
-
-  /**
-   * Return an Iterator of all BeanProperty. This includes transient properties.
-   */
-  public Iterator<BeanProperty> propertiesAll() {
-    return propMap.values().iterator();
-  }
-
-  /**
-   * Return the BeanProperty that make up the unique id.
-   * <p>
-   * The order of these properties can be relied on to be consistent if the bean
-   * itself doesn't change or the xml deployment order does not change.
-   * </p>
-   */
-  public BeanProperty[] propertiesId() {
-    return propertiesId;
-  }
-
-  /**
-   * Return the non transient non id properties.
-   */
-  public BeanProperty[] propertiesNonTransient() {
-    return propertiesNonTransient;
-  }
-
-  /**
-   * Return the transient properties.
-   */
-  public BeanProperty[] propertiesTransient() {
-    return propertiesTransient;
-  }
-
-  /**
-   * If the Id is a single non-embedded property then returns that, otherwise
-   * returns null.
-   */
-  public BeanProperty getSingleIdProperty() {
-    return propertySingleId;
-  }
-
-  /**
-   * Return the beans that are embedded. These share the base table with the
-   * owner bean.
-   */
-  public BeanPropertyAssocOne<?>[] propertiesEmbedded() {
-    return propertiesEmbedded;
-  }
-
-  /**
-   * All the BeanPropertyAssocOne that are not embedded. These are effectively
-   * joined beans. For ManyToOne and OneToOne associations.
-   */
-  public BeanPropertyAssocOne<?>[] propertiesOne() {
-    return propertiesOne;
-  }
-
-  /**
-   * Returns ManyToOnes and OneToOnes on the imported owning side.
-   * <p>
-   * Excludes OneToOnes on the exported side.
-   * </p>
-   */
-  public BeanPropertyAssocOne<?>[] propertiesOneImported() {
-    return propertiesOneImported;
-  }
-
-  /**
-   * Imported Assoc Ones with cascade save true.
-   */
-  public BeanPropertyAssocOne<?>[] propertiesOneImportedSave() {
-    return propertiesOneImportedSave;
-  }
-
-  /**
-   * Imported Assoc Ones with cascade delete true.
-   */
-  public BeanPropertyAssocOne<?>[] propertiesOneImportedDelete() {
-    return propertiesOneImportedDelete;
-  }
-
-  /**
-   * Returns OneToOnes that are on the exported side of a OneToOne.
-   * <p>
-   * These associations do not own the relationship.
-   * </p>
-   */
-  public BeanPropertyAssocOne<?>[] propertiesOneExported() {
-    return propertiesOneExported;
-  }
-
-  /**
-   * Exported assoc ones with cascade save.
-   */
-  public BeanPropertyAssocOne<?>[] propertiesOneExportedSave() {
-    return propertiesOneExportedSave;
-  }
-
-  /**
-   * Exported assoc ones with delete cascade.
-   */
-  public BeanPropertyAssocOne<?>[] propertiesOneExportedDelete() {
-    return propertiesOneExportedDelete;
-  }
-
-  private Set<String> deriveManyPropNames() {
-
-    LinkedHashSet<String> names = new LinkedHashSet<String>();
-    for (int i = 0; i < propertiesMany.length; i++) {
-      names.add(propertiesMany[i].getName());
-    }
-
-    return Collections.unmodifiableSet(names);
-  }
-
-  /**
-   * Return a hash of the names of the many properties on this bean type. This
-   * is used for efficient building of included properties sets for partial
-   * objects.
-   */
-  public int getNamesOfManyPropsHash() {
-    return namesOfManyPropsHash;
-  }
-
-  /**
-   * Returns the set of many property names for this bean type.
-   */
-  public Set<String> getNamesOfManyProps() {
-    return namesOfManyProps;
-  }
-
-  /**
-   * All Non Assoc Many's for this descriptor.
-   */
-  public BeanProperty[] propertiesNonMany() {
-    return propertiesNonMany;
-  }
-
-  /**
-   * All Assoc Many's for this descriptor.
-   */
-  public BeanPropertyAssocMany<?>[] propertiesMany() {
-    return propertiesMany;
-  }
-
-  /**
-   * Assoc Many's with save cascade.
-   */
-  public BeanPropertyAssocMany<?>[] propertiesManySave() {
-    return propertiesManySave;
-  }
-
-  /**
-   * Assoc Many's with delete cascade.
-   */
-  public BeanPropertyAssocMany<?>[] propertiesManyDelete() {
-    return propertiesManyDelete;
-  }
-
-  /**
-   * Assoc ManyToMany's.
-   */
-  public BeanPropertyAssocMany<?>[] propertiesManyToMany() {
-    return propertiesManyToMany;
-  }
-
-  /**
-   * Return the first version property that exists on the bean. Returns null if
-   * no version property exists on the bean.
-   * <p>
-   * Note that this DOES NOT find a version property on an embedded bean.
-   * </p>
-   */
-  public BeanProperty getVersionProperty() {
-    return versionProperty;
-  }
-
-  /**
-   * Return true if this is an Update (rather than insert) given that the bean
-   * is involved in a stateless update.
-   */
-  public boolean isStatelessUpdate(EntityBean bean) {
-    if (versionProperty == null) {
-      Object versionValue = getId(bean);
-      return !DmlUtil.isNullOrZero(versionValue);
-    } else {
-      Object versionValue = versionProperty.getValue(bean);
-      return !DmlUtil.isNullOrZero(versionValue);
-    }
-  }
-
-  /**
-   * Scalar properties without the unique id or secondary table properties.
-   */
-  public BeanProperty[] propertiesBaseScalar() {
-    return propertiesBaseScalar;
-  }
-
-  /**
-   * Return properties that are immutable compound value objects.
-   * <p>
-   * These are compound types but are not enhanced (Embedded are enhanced).
-   * </p>
-   */
-  public BeanPropertyCompound[] propertiesBaseCompound() {
-    return propertiesBaseCompound;
-  }
-
-  /**
-   * Return the properties local to this type for inheritance.
-   */
-  public BeanProperty[] propertiesLocal() {
-    return propertiesLocal;
-  }
-
-  public void jsonWrite(WriteJsonContext ctx, EntityBean bean) {
-
-    if (bean != null) {
-
-      ctx.appendObjectBegin();
-      WriteBeanState prevState = ctx.pushBeanState(bean);
-
-      if (inheritInfo != null) {
-        InheritInfo localInheritInfo = inheritInfo.readType(bean.getClass());
-        String discValue = localInheritInfo.getDiscriminatorStringValue();
-        String discColumn = localInheritInfo.getDiscriminatorColumn();
-        ctx.appendDiscriminator(discColumn, discValue);
-
-        BeanDescriptor<?> localDescriptor = localInheritInfo.getBeanDescriptor();
-        localDescriptor.jsonWriteProperties(ctx, bean);
-
-      } else {
-        jsonWriteProperties(ctx, bean);
-      }
-
-      ctx.pushPreviousState(prevState);
-      ctx.appendObjectEnd();
-    }
-  }
-
-  @SuppressWarnings("unchecked")
-  private void jsonWriteProperties(WriteJsonContext ctx, EntityBean bean) {
-
-    boolean referenceBean = ctx.isReferenceBean();
-
-    JsonWriteBeanVisitor<T> beanVisitor = (JsonWriteBeanVisitor<T>) ctx.getBeanVisitor();
-
-    Set<String> props = ctx.getIncludeProperties();
-
-    boolean explicitAllProps;
-    if (props == null) {
-      explicitAllProps = false;
-    } else {
-      explicitAllProps = props.contains("*");
-      if (explicitAllProps || props.isEmpty()) {
-        props = null;
-      }
-    }
-
-    for (int i = 0; i < propertiesId.length; i++) {
-      Object idValue = propertiesId[i].getValue(bean);
-      if (idValue != null) {
-        if (props == null || props.contains(propertiesId[i].getName())) {
-          propertiesId[i].jsonWrite(ctx, bean);
-        }
-      }
-    }
-
-    if (!explicitAllProps && props == null) {
-      // just render the loaded properties
-      props = ((EntityBean)bean)._ebean_getIntercept().getLoadedPropertyNames();
-    }
-    if (props != null) {
-      // render only the appropriate properties (when not all properties)
-      for (String prop : props) {
-        BeanProperty p = getBeanProperty(prop);
-        if (p != null && !p.isId()) {
-          p.jsonWrite(ctx, bean);
-        }
-      }
-    } else {
-      if (explicitAllProps || !referenceBean) {
-        // render all the properties and invoke lazy loading if required
-        for (int j = 0; j < propertiesNonTransient.length; j++) {
-          propertiesNonTransient[j].jsonWrite(ctx, bean);
-        }
-        for (int j = 0; j < propertiesTransient.length; j++) {
-          propertiesTransient[j].jsonWrite(ctx, bean);
-        }
-      }
-    }
-
-    if (beanVisitor != null) {
-      beanVisitor.visit((T) bean, ctx);
-    }
-  }
-
-  @SuppressWarnings("unchecked")
-  public T jsonReadBean(ReadJsonContext ctx, String path) {
-    ReadBeanState beanState = jsonRead(ctx, path);
-    if (beanState == null) {
-      return null;
-    } else {
-      beanState.setLoadedState();
-      return (T) beanState.getBean();
-    }
-  }
-
-  public ReadBeanState jsonRead(ReadJsonContext ctx, String path) {
-    if (!ctx.readObjectBegin()) {
-      // the object is null
-      return null;
-    }
-
-    if (inheritInfo == null) {
-      return jsonReadObject(ctx, path);
-
-    } else {
-
-      // check for the discriminator value to determine the correct sub type
-      String discColumn = inheritInfo.getRoot().getDiscriminatorColumn();
-
-      if (!ctx.readKeyNext()) {
-        String msg = "Error reading inheritance discriminator - expected [" + discColumn + "] but no json key?";
-        throw new TextException(msg);
-      }
-      
-      String propName = ctx.getTokenKey();      
-      String discValue;
-      if (propName.equalsIgnoreCase(discColumn)) {
-        discValue = ctx.readScalarValue(); 
-        if (!ctx.readValueNext()) {
-          // Expected to read a comma to setup for reading the real properties of the bean 
-          String msg = "Error reading inheritance discriminator [" + discColumn + "]. Expected more json name values?";
-          throw new TextException(msg);
-        }
-        
-      } else {
-        // Assume that the we are just reading using this bean type
-        // Push the token key back so that it is re-read as it is one 
-        // of the real properties of the bean itself
-        ctx.pushTokenKey();
-        discValue = inheritInfo.getDiscriminatorStringValue();
-      }
-
-      // determine the sub type for this particular json object
-      InheritInfo localInheritInfo = inheritInfo.readType(discValue);
-      BeanDescriptor<?> localDescriptor = localInheritInfo.getBeanDescriptor();
-      return localDescriptor.jsonReadObject(ctx, path);
-    }
-  }
-
-<<<<<<< HEAD
-  @SuppressWarnings("unchecked")
-  private T createJsonBean() {
-    return (T)createEntityBean();
-  }
-  
-  private ReadBeanState jsonReadObject(ReadJsonContext ctx, String path) {
-
-    T bean = createJsonBean();
-=======
-  private ReadBeanState jsonReadObject(ReadJsonContext ctx, String path) {
-
-    EntityBean bean = createEntityBean();
->>>>>>> a3c8ed88
-    ctx.pushBean(bean, path, this);
-
-    do {
-      if (!ctx.readKeyNext()) {
-        break;
-      } else {
-        // we read a property key ...
-        String propName = ctx.getTokenKey();
-        BeanProperty p = getBeanProperty(propName);
-        if (p != null) {
-          p.jsonRead(ctx, bean);
-          ctx.setProperty(propName);
-        } else {
-          // unknown property key ...
-          ctx.readUnmappedJson(propName);
-        }
-
-        if (!ctx.readValueNext()) {
-          break;
-        }
-      }
-    } while (true);
-
-    return ctx.popBeanState();
-  }
-
-  /**
-   * Set the loaded properties with additional check to see if the bean is a
-   * reference.
-   */
-  public void setLoadedProps(EntityBeanIntercept ebi, Set<String> loadedProps) {
-    if (isLoadedReference(loadedProps)) {
-      ebi.setReference();
-    } else {
-      ebi.setLoaded();
-    }
-  }
-
-  /**
-   * Return true if the loadedProperties is just the Id property and therefore
-   * this is really a reference.
-   */
-  public boolean isLoadedReference(Set<String> loadedProps) {
-
-    if (loadedProps != null) {
-      if (loadedProps.size() == propertiesId.length) {
-        for (int i = 0; i < propertiesId.length; i++) {
-          if (!loadedProps.contains(propertiesId[i].getName())) {
-            return false;
-          }
-        }
-        return true;
-      }
-    }
-
-    return false;
-  }
-
-  public void flushPersistenceContextOnIterate(PersistenceContext persistenceContext) {
-    persistenceContext.clear(beanType);
-    for (int i = 0; i < propertiesMany.length; i++) {
-      persistenceContext.clear(propertiesMany[i].getBeanDescriptor().getBeanType());
-    }
-    
-  }
-    
-}
+package com.avaje.ebeaninternal.server.deploy;
+
+import java.sql.SQLException;
+import java.util.ArrayList;
+import java.util.Collection;
+import java.util.Collections;
+import java.util.HashSet;
+import java.util.Iterator;
+import java.util.LinkedHashMap;
+import java.util.LinkedHashSet;
+import java.util.List;
+import java.util.Map;
+import java.util.Set;
+import java.util.concurrent.ConcurrentHashMap;
+
+import javax.persistence.PersistenceException;
+
+import com.avaje.ebean.Query;
+import com.avaje.ebean.SqlUpdate;
+import com.avaje.ebean.Transaction;
+import com.avaje.ebean.annotation.ConcurrencyMode;
+import com.avaje.ebean.bean.BeanCollection;
+import com.avaje.ebean.bean.EntityBean;
+import com.avaje.ebean.bean.EntityBeanIntercept;
+import com.avaje.ebean.bean.PersistenceContext;
+import com.avaje.ebean.cache.ServerCache;
+import com.avaje.ebean.cache.ServerCacheManager;
+import com.avaje.ebean.config.EncryptKey;
+import com.avaje.ebean.config.dbplatform.IdGenerator;
+import com.avaje.ebean.config.dbplatform.IdType;
+import com.avaje.ebean.event.BeanFinder;
+import com.avaje.ebean.event.BeanPersistController;
+import com.avaje.ebean.event.BeanPersistListener;
+import com.avaje.ebean.event.BeanQueryAdapter;
+import com.avaje.ebean.meta.MetaBeanInfo;
+import com.avaje.ebean.meta.MetaQueryPlanStatistic;
+import com.avaje.ebean.text.TextException;
+import com.avaje.ebean.text.json.JsonWriteBeanVisitor;
+import com.avaje.ebeaninternal.api.HashQueryPlan;
+import com.avaje.ebeaninternal.api.SpiEbeanServer;
+import com.avaje.ebeaninternal.api.SpiQuery;
+import com.avaje.ebeaninternal.api.SpiUpdatePlan;
+import com.avaje.ebeaninternal.api.TransactionEventTable.TableIUD;
+import com.avaje.ebeaninternal.server.cache.CachedBeanData;
+import com.avaje.ebeaninternal.server.cache.CachedBeanDataFromBean;
+import com.avaje.ebeaninternal.server.cache.CachedBeanDataToBean;
+import com.avaje.ebeaninternal.server.cache.CachedBeanDataUpdate;
+import com.avaje.ebeaninternal.server.cache.CachedManyIds;
+import com.avaje.ebeaninternal.server.core.CacheOptions;
+import com.avaje.ebeaninternal.server.core.DefaultSqlUpdate;
+import com.avaje.ebeaninternal.server.core.InternString;
+import com.avaje.ebeaninternal.server.core.PersistRequestBean;
+import com.avaje.ebeaninternal.server.deploy.id.IdBinder;
+import com.avaje.ebeaninternal.server.deploy.meta.DeployBeanDescriptor;
+import com.avaje.ebeaninternal.server.deploy.meta.DeployBeanPropertyLists;
+import com.avaje.ebeaninternal.server.el.ElComparator;
+import com.avaje.ebeaninternal.server.el.ElComparatorCompound;
+import com.avaje.ebeaninternal.server.el.ElComparatorProperty;
+import com.avaje.ebeaninternal.server.el.ElPropertyChainBuilder;
+import com.avaje.ebeaninternal.server.el.ElPropertyDeploy;
+import com.avaje.ebeaninternal.server.el.ElPropertyValue;
+import com.avaje.ebeaninternal.server.persist.DmlUtil;
+import com.avaje.ebeaninternal.server.query.CQueryPlan;
+import com.avaje.ebeaninternal.server.query.CQueryPlanStats.Snapshot;
+import com.avaje.ebeaninternal.server.query.SplitName;
+import com.avaje.ebeaninternal.server.querydefn.OrmQueryDetail;
+import com.avaje.ebeaninternal.server.reflect.BeanReflect;
+import com.avaje.ebeaninternal.server.text.json.ReadJsonContext;
+import com.avaje.ebeaninternal.server.text.json.ReadJsonContext.ReadBeanState;
+import com.avaje.ebeaninternal.server.text.json.WriteJsonContext;
+import com.avaje.ebeaninternal.server.text.json.WriteJsonContext.WriteBeanState;
+import com.avaje.ebeaninternal.server.type.DataBind;
+import com.avaje.ebeaninternal.server.type.TypeManager;
+import com.avaje.ebeaninternal.util.SortByClause;
+import com.avaje.ebeaninternal.util.SortByClause.Property;
+import com.avaje.ebeaninternal.util.SortByClauseParser;
+import org.slf4j.Logger;
+import org.slf4j.LoggerFactory;
+
+/**
+ * Describes Beans including their deployment information.
+ */
+public class BeanDescriptor<T> implements MetaBeanInfo {
+
+  private static final Logger logger = LoggerFactory.getLogger(BeanDescriptor.class);
+
+  private final ConcurrentHashMap<Integer, SpiUpdatePlan> updatePlanCache = new ConcurrentHashMap<Integer, SpiUpdatePlan>();
+
+  private final ConcurrentHashMap<HashQueryPlan, CQueryPlan> queryPlanCache = new ConcurrentHashMap<HashQueryPlan, CQueryPlan>();
+
+  private final ConcurrentHashMap<String, ElPropertyValue> elGetCache = new ConcurrentHashMap<String, ElPropertyValue>();
+
+  private final ConcurrentHashMap<String, ElComparator<T>> comparatorCache = new ConcurrentHashMap<String, ElComparator<T>>();
+
+  private final ConcurrentHashMap<String, BeanFkeyProperty> fkeyMap = new ConcurrentHashMap<String, BeanFkeyProperty>();
+
+  public enum EntityType {
+    ORM, EMBEDDED, SQL
+  }
+
+  /**
+   * The EbeanServer name. Same as the plugin name.
+   */
+  private final String serverName;
+
+  /**
+   * The nature/type of this bean.
+   */
+  private final EntityType entityType;
+
+  /**
+   * Type of Identity generation strategy used.
+   */
+  private final IdType idType;
+
+  private final IdGenerator idGenerator;
+
+  /**
+   * The database sequence name (optional).
+   */
+  private final String sequenceName;
+
+  /**
+   * SQL used to return last inserted id. Used for Identity columns where
+   * getGeneratedKeys is not supported.
+   */
+  private final String selectLastInsertedId;
+
+  private final boolean autoFetchTunable;
+
+  /**
+   * Flag indicating this bean has no relationships.
+   */
+  private final boolean cacheSharableBeans;
+
+  private final String lazyFetchIncludes;
+
+  /**
+   * The concurrency mode for beans of this type.
+   */
+  private final ConcurrencyMode concurrencyMode;
+
+  /**
+   * The tables this bean is dependent on.
+   */
+  private final String[] dependantTables;
+
+  private final CompoundUniqueContraint[] compoundUniqueConstraints;
+
+  /**
+   * Extra deployment attributes.
+   */
+  private final Map<String, String> extraAttrMap;
+
+  /**
+   * The base database table.
+   */
+  private final String baseTable;
+
+  /**
+   * Used to provide mechanism to new EntityBean instances. Generated code
+   * faster than reflection at this stage.
+   */
+  private final BeanReflect beanReflect;
+
+  /**
+   * Map of BeanProperty Linked so as to preserve order.
+   */
+  private final LinkedHashMap<String, BeanProperty> propMap;
+  private final LinkedHashMap<String, BeanProperty> propMapByDbColumn;
+
+  /**
+   * The type of bean this describes.
+   */
+  private final Class<T> beanType;
+
+  /**
+   * This is not sent to a remote client.
+   */
+  private final BeanDescriptorMap owner;
+
+  
+  private final String[] properties;
+  
+  private final int propertyCount;
+  
+
+  /**
+   * Intercept pre post on insert,update,delete and postLoad(). Server side
+   * only.
+   */
+  private volatile BeanPersistController persistController;
+
+  /**
+   * Listens for post commit insert update and delete events.
+   */
+  private volatile BeanPersistListener<T> persistListener;
+
+  private volatile BeanQueryAdapter queryAdapter;
+
+  /**
+   * If set overrides the find implementation. Server side only.
+   */
+  private final BeanFinder<T> beanFinder;
+
+  /**
+   * The table joins for this bean.
+   */
+  private final TableJoin[] derivedTableJoins;
+
+  /**
+   * Inheritance information. Server side only.
+   */
+  private final InheritInfo inheritInfo;
+
+  /**
+   * Derived list of properties that make up the unique id.
+   */
+  private final BeanProperty[] propertiesId;
+
+  /**
+   * Derived list of properties that are used for version concurrency checking.
+   */
+  private final BeanProperty versionProperty;
+  private final BeanProperty propertiesNaturalKey;
+
+  /**
+   * Properties local to this type (not from a super type).
+   */
+  private final BeanProperty[] propertiesLocal;
+
+  private final BeanPropertyAssocOne<?> unidirectional;
+
+  /**
+   * A hashcode of all the many property names. This is used to efficiently
+   * create sets of loaded property names (for partial objects).
+   */
+  private final int namesOfManyPropsHash;
+
+  /**
+   * The set of names of the many properties.
+   */
+  private final Set<String> namesOfManyProps;
+
+  /**
+   * list of properties that are Lists/Sets/Maps (Derived).
+   */
+  private final BeanProperty[] propertiesNonMany;
+  private final BeanPropertyAssocMany<?>[] propertiesMany;
+  private final BeanPropertyAssocMany<?>[] propertiesManySave;
+  private final BeanPropertyAssocMany<?>[] propertiesManyDelete;
+  private final BeanPropertyAssocMany<?>[] propertiesManyToMany;
+
+  /**
+   * list of properties that are associated beans and not embedded (Derived).
+   */
+  private final BeanPropertyAssocOne<?>[] propertiesOne;
+
+  private final BeanPropertyAssocOne<?>[] propertiesOneImported;
+  private final BeanPropertyAssocOne<?>[] propertiesOneImportedSave;
+  private final BeanPropertyAssocOne<?>[] propertiesOneImportedDelete;
+
+  private final BeanPropertyAssocOne<?>[] propertiesOneExported;
+  private final BeanPropertyAssocOne<?>[] propertiesOneExportedSave;
+  private final BeanPropertyAssocOne<?>[] propertiesOneExportedDelete;
+
+  /**
+   * list of properties that are embedded beans.
+   */
+  private final BeanPropertyAssocOne<?>[] propertiesEmbedded;
+
+  /**
+   * List of the scalar properties excluding id and secondary table properties.
+   */
+  private final BeanProperty[] propertiesBaseScalar;
+  private final BeanPropertyCompound[] propertiesBaseCompound;
+
+  private final BeanProperty[] propertiesTransient;
+
+  /**
+   * All non transient properties excluding the id properties.
+   */
+  final BeanProperty[] propertiesNonTransient;
+
+
+  /**
+   * Set when the Id property is a single non-embedded property. Can make life
+   * simpler for this case.
+   */
+  private final BeanProperty propertySingleId;
+
+  /**
+   * The bean class name or the table name for MapBeans.
+   */
+  private final String fullName;
+
+  private final Map<String, DeployNamedQuery> namedQueries;
+
+  private final Map<String, DeployNamedUpdate> namedUpdates;
+
+  /**
+   * Flag used to determine if saves can be skipped.
+   */
+  private boolean saveRecurseSkippable;
+
+  /**
+   * Flag used to determine if deletes can be skipped.
+   */
+  private boolean deleteRecurseSkippable;
+
+  /**
+   * Make the TypeManager available for helping SqlSelect.
+   */
+  private final TypeManager typeManager;
+
+  private final IdBinder idBinder;
+
+  private String idBinderInLHSSql;
+
+  private String idBinderIdSql;
+
+  private String deleteByIdSql;
+
+  private String deleteByIdInSql;
+
+  private final String name;
+
+  private final String baseTableAlias;
+
+  /**
+   * If true then only changed properties get updated.
+   */
+  private final boolean updateChangesOnly;
+
+  private final ServerCacheManager cacheManager;
+
+  private final CacheOptions cacheOptions;
+
+  private final String defaultSelectClause;
+  private final Set<String> defaultSelectClauseSet;
+
+  private final String descriptorId;
+
+
+  private SpiEbeanServer ebeanServer;
+
+  private ServerCache beanCache;
+  private ServerCache naturalKeyCache;
+  private ServerCache queryCache;
+
+  /**
+   * Construct the BeanDescriptor.
+   */
+  public BeanDescriptor(BeanDescriptorMap owner, TypeManager typeManager, DeployBeanDescriptor<T> deploy, String descriptorId) {
+
+    this.owner = owner;
+    this.cacheManager = owner.getCacheManager();
+    this.serverName = owner.getServerName();
+    this.entityType = deploy.getEntityType();
+    this.properties = deploy.getProperties();
+    this.propertyCount = this.properties.length;
+    this.name = InternString.intern(deploy.getName());
+    this.baseTableAlias = "t0";
+    this.fullName = InternString.intern(deploy.getFullName());
+    this.descriptorId = descriptorId;
+
+    this.typeManager = typeManager;
+    this.beanType = deploy.getBeanType();
+    this.namedQueries = deploy.getNamedQueries();
+    this.namedUpdates = deploy.getNamedUpdates();
+
+    this.inheritInfo = deploy.getInheritInfo();
+
+    this.beanFinder = deploy.getBeanFinder();
+    this.persistController = deploy.getPersistController();
+    this.persistListener = deploy.getPersistListener();
+    this.queryAdapter = deploy.getQueryAdapter();
+    this.cacheOptions = deploy.getCacheOptions();
+
+    this.defaultSelectClause = deploy.getDefaultSelectClause();
+    this.defaultSelectClauseSet = deploy.parseDefaultSelectClause(defaultSelectClause);
+
+    this.idType = deploy.getIdType();
+    this.idGenerator = deploy.getIdGenerator();
+    this.sequenceName = deploy.getSequenceName();
+    this.selectLastInsertedId = deploy.getSelectLastInsertedId();
+    this.lazyFetchIncludes = InternString.intern(deploy.getLazyFetchIncludes());
+    this.concurrencyMode = deploy.getConcurrencyMode();
+    this.updateChangesOnly = deploy.isUpdateChangesOnly();
+
+    this.dependantTables = deploy.getDependantTables();
+    this.compoundUniqueConstraints = deploy.getCompoundUniqueConstraints();
+
+    this.extraAttrMap = deploy.getExtraAttributeMap();
+
+    this.baseTable = InternString.intern(deploy.getBaseTable());
+
+    this.beanReflect = deploy.getBeanReflect();
+
+    this.autoFetchTunable = EntityType.ORM.equals(entityType) && (beanFinder == null);
+
+    // helper object used to derive lists of properties
+    DeployBeanPropertyLists listHelper = new DeployBeanPropertyLists(owner, this, deploy);
+
+    this.propMap = listHelper.getPropertyMap();
+    this.propMapByDbColumn = getReverseMap(propMap);
+    this.propertiesTransient = listHelper.getTransients();
+    this.propertiesNonTransient = listHelper.getNonTransients();
+    this.propertiesBaseScalar = listHelper.getBaseScalar();
+    this.propertiesBaseCompound = listHelper.getBaseCompound();
+    this.propertiesId = listHelper.getId();
+    this.propertiesNaturalKey = listHelper.getNaturalKey();
+    this.versionProperty = listHelper.getVersionProperty();
+    this.propertiesEmbedded = listHelper.getEmbedded();
+    this.propertiesLocal = listHelper.getLocal();
+    this.unidirectional = listHelper.getUnidirectional();
+    this.propertiesOne = listHelper.getOnes();
+    this.propertiesOneExported = listHelper.getOneExported();
+    this.propertiesOneExportedSave = listHelper.getOneExportedSave();
+    this.propertiesOneExportedDelete = listHelper.getOneExportedDelete();
+    this.propertiesOneImported = listHelper.getOneImported();
+    this.propertiesOneImportedSave = listHelper.getOneImportedSave();
+    this.propertiesOneImportedDelete = listHelper.getOneImportedDelete();
+
+    this.propertiesMany = listHelper.getMany();
+    this.propertiesNonMany = listHelper.getNonMany();
+    this.propertiesManySave = listHelper.getManySave();
+    this.propertiesManyDelete = listHelper.getManyDelete();
+    this.propertiesManyToMany = listHelper.getManyToMany();
+    boolean noRelationships = propertiesOne.length + propertiesMany.length == 0;
+    this.cacheSharableBeans = noRelationships && cacheOptions.isReadOnly();
+
+    this.namesOfManyProps = deriveManyPropNames();
+    this.namesOfManyPropsHash = namesOfManyProps.hashCode();
+
+    this.derivedTableJoins = listHelper.getTableJoin();
+
+    if (propertiesId.length == 1) {
+      this.propertySingleId = propertiesId[0];
+    } else {
+      this.propertySingleId = null;
+    }
+
+    // Check if there are no cascade save associated beans ( subject to change
+    // in initialiseOther()). Note that if we are in an inheritance hierarchy 
+    // then we also need to check every BeanDescriptors in the InheritInfo as 
+    // well. We do that later in initialiseOther().
+
+    saveRecurseSkippable = (0 == (propertiesOneExportedSave.length + propertiesOneImportedSave.length + propertiesManySave.length));
+
+    // Check if there are no cascade delete associated beans (also subject to
+    // change in initialiseOther()).
+    deleteRecurseSkippable = (0 == (propertiesOneExportedDelete.length + propertiesOneImportedDelete.length + propertiesManyDelete.length));
+    
+    // object used to handle Id values
+    this.idBinder = owner.createIdBinder(propertiesId);
+  }
+
+  private LinkedHashMap<String, BeanProperty> getReverseMap(LinkedHashMap<String, BeanProperty> propMap) {
+
+    LinkedHashMap<String, BeanProperty> revMap = new LinkedHashMap<String, BeanProperty>(propMap.size() * 2);
+
+    for (BeanProperty prop : propMap.values()) {
+      if (prop.getDbColumn() != null) {
+        revMap.put(prop.getDbColumn(), prop);
+      }
+    }
+
+    return revMap;
+  }
+
+  /**
+   * Set the server. Primarily so that the Many's can lazy load.
+   */
+  public void setEbeanServer(SpiEbeanServer ebeanServer) {
+    this.ebeanServer = ebeanServer;
+    for (int i = 0; i < propertiesMany.length; i++) {
+      // used for creating lazy loading lists etc
+      propertiesMany[i].setLoader(ebeanServer);
+    }
+  }
+
+  /**
+   * Determine the concurrency mode based on the existence of a non-null version
+   * property value.
+   */
+  public ConcurrencyMode determineConcurrencyMode(EntityBean bean) {
+
+    if (versionProperty == null) {
+      return ConcurrencyMode.NONE;
+    }
+    Object v = versionProperty.getValue(bean);
+    return (v == null) ? ConcurrencyMode.NONE : ConcurrencyMode.VERSION;
+  }
+
+  /**
+   * Return the Set of embedded beans that have changed.
+   */
+  public Set<String> getDirtyEmbeddedProperties(EntityBean bean) {
+
+    HashSet<String> dirtyProperties = null;
+
+    for (int i = 0; i < propertiesEmbedded.length; i++) {
+      Object embValue = propertiesEmbedded[i].getValue(bean);
+      if (embValue instanceof EntityBean) {
+        if (((EntityBean) embValue)._ebean_getIntercept().isDirty()) {
+          // this embedded is dirty so should be included in an update
+          if (dirtyProperties == null) {
+            dirtyProperties = new HashSet<String>();
+          }
+          dirtyProperties.add(propertiesEmbedded[i].getName());
+        }
+      } else {
+        // must assume it is dirty
+        if (dirtyProperties == null) {
+          dirtyProperties = new HashSet<String>();
+        }
+        dirtyProperties.add(propertiesEmbedded[i].getName());
+      }
+    }
+
+    return dirtyProperties;
+  }
+
+  /**
+   * Determine the non-null properties of the bean.
+   */
+  public Set<String> determineLoadedProperties(EntityBean bean) {
+
+    HashSet<String> nonNullProps = new HashSet<String>();
+
+    for (int j = 0; j < propertiesId.length; j++) {
+      if (propertiesId[j].getValue(bean) != null) {
+        nonNullProps.add(propertiesId[j].getName());
+      }
+    }
+    for (int i = 0; i < propertiesNonTransient.length; i++) {
+      if (propertiesNonTransient[i].getValue(bean) != null) {
+        nonNullProps.add(propertiesNonTransient[i].getName());
+      }
+    }
+    return nonNullProps;
+  }
+
+  /**
+   * Return the EbeanServer instance that owns this BeanDescriptor.
+   */
+  public SpiEbeanServer getEbeanServer() {
+    return ebeanServer;
+  }
+
+  /**
+   * Return the type of this domain object.
+   */
+  public EntityType getEntityType() {
+    return entityType;
+  }
+
+  public int getPropertyCount() {
+    return propertyCount;
+  }
+  
+  public String[] getProperties() {
+    return properties;
+  }
+
+  /**
+   * Initialise the Id properties first.
+   * <p>
+   * These properties need to be initialised prior to the association properties
+   * as they are used to get the imported and exported properties.
+   * </p>
+   */
+  public void initialiseId() {
+
+    if (logger.isTraceEnabled()) {
+      logger.trace("BeanDescriptor initialise " + fullName);
+    }
+
+    if (inheritInfo != null) {
+      inheritInfo.setDescriptor(this);
+    }
+
+    if (isEmbedded()) {
+      // initialise all the properties
+      Iterator<BeanProperty> it = propertiesAll();
+      while (it.hasNext()) {
+        BeanProperty prop = it.next();
+        prop.initialise();
+      }
+    } else {
+      // initialise just the Id properties
+      BeanProperty[] idProps = propertiesId();
+      for (int i = 0; i < idProps.length; i++) {
+        idProps[i].initialise();
+      }
+    }
+  }
+
+  /**
+   * Initialise the exported and imported parts for associated properties.
+   */
+  public void initialiseOther() {
+
+    if (!isEmbedded()) {
+      // initialise all the non-id properties
+      Iterator<BeanProperty> it = propertiesAll();
+      while (it.hasNext()) {
+        BeanProperty prop = it.next();
+        if (!prop.isId()) {
+          prop.initialise();
+        }
+      }
+    }
+
+    if (unidirectional != null) {
+      unidirectional.initialise();
+    }
+
+    idBinder.initialise();
+    idBinderInLHSSql = idBinder.getBindIdInSql(baseTableAlias);
+    idBinderIdSql = idBinder.getBindIdSql(baseTableAlias);
+    String idBinderInLHSSqlNoAlias = idBinder.getBindIdInSql(null);
+    String idEqualsSql = idBinder.getBindIdSql(null);
+
+    deleteByIdSql = "delete from " + baseTable + " where " + idEqualsSql;
+    deleteByIdInSql = "delete from " + baseTable + " where " + idBinderInLHSSqlNoAlias + " ";
+
+    if (!isEmbedded()) {
+      // parse every named update up front into sql dml
+      for (DeployNamedUpdate namedUpdate : namedUpdates.values()) {
+        DeployUpdateParser parser = new DeployUpdateParser(this);
+        namedUpdate.initialise(parser);
+      }
+    }
+
+  }
+
+  public void initInheritInfo() {
+    if (inheritInfo != null) {
+      // need to check every BeanDescriptor in the inheritance hierarchy
+      if (saveRecurseSkippable) {
+        saveRecurseSkippable = inheritInfo.isSaveRecurseSkippable();
+      }
+      if (deleteRecurseSkippable) {
+        deleteRecurseSkippable = inheritInfo.isDeleteRecurseSkippable();
+      }
+    }
+  }
+
+  /**
+   * Initialise the cache once the server has started.
+   */
+  public void cacheInitialise() {
+    if (cacheOptions.isUseNaturalKeyCache()) {
+      this.naturalKeyCache = cacheManager.getNaturalKeyCache(beanType);
+    }
+    if (cacheOptions.isUseCache()) {
+      this.beanCache = cacheManager.getBeanCache(beanType);
+    }
+  }
+
+  protected boolean hasInheritance() {
+    return inheritInfo != null;
+  }
+
+  public SqlUpdate deleteById(Object id, List<Object> idList) {
+    if (id != null) {
+      return deleteById(id);
+    } else {
+      return deleteByIdList(idList);
+    }
+  }
+
+  /**
+   * Return SQL that can be used to delete a list of Id's without any optimistic
+   * concurrency checking.
+   */
+  private SqlUpdate deleteByIdList(List<Object> idList) {
+
+    StringBuilder sb = new StringBuilder(deleteByIdInSql);
+    String inClause = idBinder.getIdInValueExprDelete(idList.size());
+    sb.append(inClause);
+
+    DefaultSqlUpdate delete = new DefaultSqlUpdate(sb.toString());
+    for (int i = 0; i < idList.size(); i++) {
+      idBinder.bindId(delete, idList.get(i));
+    }
+    return delete;
+  }
+
+  /**
+   * Return SQL that can be used to delete by Id without any optimistic
+   * concurrency checking.
+   */
+  private SqlUpdate deleteById(Object id) {
+
+    DefaultSqlUpdate sqlDelete = new DefaultSqlUpdate(deleteByIdSql);
+
+    Object[] bindValues = idBinder.getBindValues(id);
+    for (int i = 0; i < bindValues.length; i++) {
+      sqlDelete.addParameter(bindValues[i]);
+    }
+
+    return sqlDelete;
+  }
+
+  /**
+   * Add objects to ElPropertyDeploy etc. These are used so that expressions on
+   * foreign keys don't require an extra join.
+   */
+  public void add(BeanFkeyProperty fkey) {
+    fkeyMap.put(fkey.getName(), fkey);
+  }
+
+  public void initialiseFkeys() {
+    for (int i = 0; i < propertiesOneImported.length; i++) {
+      propertiesOneImported[i].addFkey();
+    }
+  }
+
+  public boolean calculateUseCache(Boolean queryUseCache) {
+    return (queryUseCache != null) ? queryUseCache.booleanValue() : isBeanCaching();
+  }
+
+  public boolean calculateUseNaturalKeyCache(Boolean queryUseCache) {
+    return (queryUseCache != null) ? queryUseCache.booleanValue() :  isBeanCaching();
+  }
+
+  /**
+   * Return the cache options.
+   */
+  public CacheOptions getCacheOptions() {
+    return cacheOptions;
+  }
+
+  /**
+   * Return the Encrypt key given the BeanProperty.
+   */
+  public EncryptKey getEncryptKey(BeanProperty p) {
+    return owner.getEncryptKey(baseTable, p.getDbColumn());
+  }
+
+  /**
+   * Return the Encrypt key given the table and column name.
+   */
+  public EncryptKey getEncryptKey(String tableName, String columnName) {
+    return owner.getEncryptKey(tableName, columnName);
+  }
+
+  /**
+   * Execute the warming cache query (if defined) and load the cache.
+   */
+  public void runCacheWarming() {
+    if (cacheOptions == null) {
+      return;
+    }
+    String warmingQuery = cacheOptions.getWarmingQuery();
+    if (warmingQuery != null && warmingQuery.trim().length() > 0) {
+      Query<T> query = ebeanServer.createQuery(beanType, warmingQuery);
+      query.setUseCache(true);
+      query.setReadOnly(true);
+      query.setLoadBeanCache(true);
+      List<T> list = query.findList();
+      if (logger.isInfoEnabled()) {
+        String msg = "Loaded " + beanType + " cache with [" + list.size() + "] beans";
+        logger.info(msg);
+      }
+    }
+  }
+
+  /**
+   * Return true if this bean type has a default select clause that is not
+   * simply select all properties.
+   */
+  public boolean hasDefaultSelectClause() {
+    return defaultSelectClause != null;
+  }
+
+  /**
+   * Return the default select clause.
+   */
+  public String getDefaultSelectClause() {
+    return defaultSelectClause;
+  }
+
+  /**
+   * Return the default select clause already parsed into an ordered Set.
+   */
+  public Set<String> getDefaultSelectClauseSet() {
+    return defaultSelectClauseSet;
+  }
+
+  /**
+   * Return true if this object is the root level object in its entity
+   * inheritance.
+   */
+  public boolean isInheritanceRoot() {
+    return inheritInfo == null || inheritInfo.isRoot();
+  }
+
+  /**
+   * Return true if there is currently query caching for this type of bean.
+   */
+  public boolean isQueryCaching() {
+    return queryCache != null;
+  }
+
+  /**
+   * Return true if there is currently bean caching for this type of bean.
+   */
+  public boolean isBeanCaching() {
+    return beanCache != null;
+  }
+
+  public boolean cacheIsUseManyId() {
+    return isBeanCaching();
+  }
+
+  /**
+   * Return true if the persist request needs to notify the cache.
+   */
+  public boolean isCacheNotify() {
+
+    if (isBeanCaching() || isQueryCaching()) {
+      return true;
+    }
+    for (int i = 0; i < propertiesOneImported.length; i++) {
+      if (propertiesOneImported[i].getTargetDescriptor().isBeanCaching()) {
+        return true;
+      }
+    }
+    return false;
+  }
+
+  /**
+   * Return true if there is L2 bean caching for this bean type.
+   */
+  public boolean isUsingL2Cache() {
+    return isBeanCaching();
+  }
+
+  /**
+   * Invalidate parts of cache due to SqlUpdate or external modification etc.
+   */
+  public void cacheNotify(TableIUD tableIUD) {
+    // inserts don't invalidate the bean cache
+    if (tableIUD.isUpdateOrDelete()) {
+      cacheClear();
+    }
+    // any change invalidates the query cache
+    queryCacheClear();
+  }
+
+  /**
+   * Clear the query cache.
+   */
+  public void queryCacheClear() {
+    if (queryCache != null) {
+      queryCache.clear();
+    }
+  }
+
+  /**
+   * Get a query result from the query cache.
+   */
+  @SuppressWarnings("unchecked")
+  public BeanCollection<T> queryCacheGet(Object id) {
+    if (queryCache == null) {
+      return null;
+    } else {
+      return (BeanCollection<T>) queryCache.get(id);
+    }
+  }
+
+  /**
+   * Put a query result into the query cache.
+   */
+  public void queryCachePut(Object id, BeanCollection<T> query) {
+    if (queryCache == null) {
+      queryCache = cacheManager.getQueryCache(beanType);
+    }
+    queryCache.put(id, query);
+  }
+
+  private ServerCache getBeanCache() {
+    if (beanCache == null) {
+      beanCache = cacheManager.getBeanCache(beanType);
+    }
+    return beanCache;
+  }
+
+  /**
+   * Clear the bean cache.
+   */
+  public void cacheClear() {
+    if (beanCache != null) {
+      beanCache.clear();
+    }
+  }
+
+  public void cachePutBean(T bean) {
+    cachePutBeanData((EntityBean)bean);
+  }
+  
+  /**
+   * Put a bean into the bean cache.
+   */
+  public void cachePutBeanData(EntityBean bean) {
+
+    CachedBeanData beanData = CachedBeanDataFromBean.extract(this, bean);
+
+    Object id = getId(bean);
+    getBeanCache().put(id, beanData);
+    if (beanData.isNaturalKeyUpdate() && naturalKeyCache != null) {
+      Object naturalKey = beanData.getNaturalKey();
+      if (naturalKey != null) {
+        naturalKeyCache.put(naturalKey, id);
+      }
+    }
+  }
+
+  public boolean cacheLoadMany(BeanPropertyAssocMany<?> many, BeanCollection<?> bc, Object parentId, Boolean readOnly) {
+    
+    CachedManyIds ids = cacheGetCachedManyIds(parentId, many.getName());
+    if (ids == null) {
+      return false;
+    }
+
+    Object ownerBean = bc.getOwnerBean();
+    EntityBeanIntercept ebi = ((EntityBean) ownerBean)._ebean_getIntercept();
+    PersistenceContext persistenceContext = ebi.getPersistenceContext();
+
+    BeanDescriptor<?> targetDescriptor = many.getTargetDescriptor();
+    
+    List<Object> idList = ids.getIdList();
+    bc.checkEmptyLazyLoad();
+    for (int i = 0; i < idList.size(); i++) {
+      Object id = idList.get(i);
+      Object refBean = targetDescriptor.createReference(readOnly, id);
+      EntityBeanIntercept refEbi = ((EntityBean) refBean)._ebean_getIntercept();
+    
+      many.add(bc, (EntityBean)refBean);
+      persistenceContext.put(id, refBean);
+      refEbi.setPersistenceContext(persistenceContext);
+    }
+    return true;
+  }
+
+  public void cachePutMany(BeanPropertyAssocMany<?> many, BeanCollection<?> bc, Object parentId) {
+    BeanDescriptor<?> targetDescriptor = many.getTargetDescriptor();
+    ArrayList<Object> idList = new ArrayList<Object>();
+
+    // get the underlying collection of beans (in the List, Set or Map)
+    Collection<?> actualDetails = bc.getActualDetails();
+    for (Object bean : actualDetails) {
+      // Collect the id values 
+      idList.add(targetDescriptor.getId(bean));
+    }
+    CachedManyIds ids = new CachedManyIds(idList);
+    cachePutCachedManyIds(parentId, many.getName(), ids);
+  }
+
+  public void cacheRemoveCachedManyIds(Object parentId, String propertyName) {
+    ServerCache collectionIdsCache = cacheManager.getCollectionIdsCache(beanType, propertyName);
+    collectionIdsCache.remove(parentId);
+  }
+
+  public void cacheClearCachedManyIds(String propertyName) {
+    ServerCache collectionIdsCache = cacheManager.getCollectionIdsCache(beanType, propertyName);
+    collectionIdsCache.clear();
+  }
+
+  public CachedManyIds cacheGetCachedManyIds(Object parentId, String propertyName) {
+    ServerCache collectionIdsCache = cacheManager.getCollectionIdsCache(beanType, propertyName);
+    return (CachedManyIds) collectionIdsCache.get(parentId);
+  }
+
+  public void cachePutCachedManyIds(Object parentId, String propertyName, CachedManyIds ids) {
+    ServerCache collectionIdsCache = cacheManager.getCollectionIdsCache(beanType, propertyName);
+    collectionIdsCache.put(parentId, ids);
+  }
+
+  /**
+   * Return a bean from the bean cache.
+   */
+  @SuppressWarnings("unchecked")
+  public T cacheGetBean(Object id, Boolean readOnly) {
+
+    CachedBeanData d = (CachedBeanData) getBeanCache().get(id);
+    if (d == null) {
+      return null;
+    }
+    if (cacheSharableBeans && !Boolean.FALSE.equals(readOnly)) {
+      Object bean = d.getSharableBean();
+      if (bean != null) {
+        return (T) bean;
+      }
+    }
+
+    EntityBean bean = createBean();
+    convertSetId(id, bean);
+    if (Boolean.TRUE.equals(readOnly)) {
+      bean._ebean_getIntercept().setReadOnly(true);
+    }
+
+    CachedBeanDataToBean.load(this, bean, d);
+    return (T)bean;
+  }
+
+  public boolean cacheIsNaturalKey(String propName) {
+    return propName != null && propName.equals(cacheOptions.getNaturalKey());
+  }
+
+  public Object cacheGetNaturalKeyId(Object uniqueKeyValue) {
+    if (naturalKeyCache != null) {
+      return naturalKeyCache.get(uniqueKeyValue);
+    }
+    return null;
+  }
+
+  /**
+   * Remove a bean from the cache given its Id.
+   */
+  public void cacheRemove(Object id) {
+    if (beanCache != null) {
+      beanCache.remove(id);
+    }
+    for (int i = 0; i < propertiesOneImported.length; i++) {
+      propertiesOneImported[i].cacheClear();
+    }
+  }
+
+  /**
+   * Remove a bean from the cache given its Id.
+   */
+  public void cacheDelete(Object id, PersistRequestBean<T> deleteRequest) {
+    if (queryCache != null) {
+      queryCache.clear();
+    }
+    if (beanCache != null) {
+      beanCache.remove(id);
+    }
+    for (int i = 0; i < propertiesOneImported.length; i++) {
+      BeanPropertyAssocMany<?> many = propertiesOneImported[i].getRelationshipProperty();
+      if (many != null) {
+        propertiesOneImported[i].cacheDelete(true, deleteRequest.getEntityBean());
+      }
+    }
+  }
+
+  public void cacheInsert(Object id, PersistRequestBean<T> insertRequest) {
+    if (queryCache != null) {
+      queryCache.clear();
+    }
+    for (int i = 0; i < propertiesOneImported.length; i++) {
+      propertiesOneImported[i].cacheDelete(false, insertRequest.getEntityBean());
+    }
+  }
+
+  /**
+   * Update the cached bean data.
+   */
+  public void cacheUpdate(Object id, PersistRequestBean<T> updateRequest) {
+
+    if (queryCache != null) {
+      queryCache.clear();
+    }
+    
+    ServerCache cache = getBeanCache();
+    CachedBeanData cd = (CachedBeanData) cache.get(id);
+    if (cd != null) {
+      CachedBeanData newCd = CachedBeanDataUpdate.update(this, cd, updateRequest);
+      cache.put(id, newCd);
+      if (newCd.isNaturalKeyUpdate() && naturalKeyCache != null) {
+        //FIXME: natural key invalidate old value
+        //Object oldKey = propertiesNaturalKey.getValue(updateRequest.getOldValues());
+        Object newKey = propertiesNaturalKey.getValue(updateRequest.getEntityBean());
+        //if (oldKey != null) {
+        //  naturalKeyCache.remove(oldKey);
+        //}
+        if (newKey != null) {
+          naturalKeyCache.put(newKey, id);
+        }
+      }
+    }
+  }
+
+  /**
+   * Return the base table alias. This is always the first letter of the bean
+   * name.
+   */
+  public String getBaseTableAlias() {
+    return baseTableAlias;
+  }
+
+  public boolean loadFromCache(EntityBeanIntercept ebi) {
+    EntityBean bean = ebi.getOwner();
+    Object id = getId(bean);
+
+    return loadFromCache(bean, ebi, id);
+  }
+
+  public boolean loadFromCache(EntityBean bean, EntityBeanIntercept ebi, Object id) {
+
+    CachedBeanData cacheData = (CachedBeanData) getBeanCache().get(id);
+    if (cacheData == null) {
+      return false;
+    }
+    int lazyLoadProperty = ebi.getLazyLoadProperty();
+    if (lazyLoadProperty > -1 && !cacheData.containsProperty(lazyLoadProperty)) {
+      return false;
+    }
+
+    CachedBeanDataToBean.load(this, bean, cacheData);
+    return true;
+  }
+
+  public void preAllocateIds(int batchSize) {
+    if (idGenerator != null) {
+      idGenerator.preAllocateIds(batchSize);
+    }
+  }
+
+  public Object nextId(Transaction t) {
+    if (idGenerator != null) {
+      return idGenerator.nextId(t);
+    } else {
+      return null;
+    }
+  }
+
+  public DeployPropertyParser createDeployPropertyParser() {
+    return new DeployPropertyParser(this);
+  }
+
+  /**
+   * Convert the logical orm update statement into sql by converting the bean
+   * properties and bean name to database columns and table.
+   */
+  public String convertOrmUpdateToSql(String ormUpdateStatement) {
+    return new DeployUpdateParser(this).parse(ormUpdateStatement);
+  }
+
+  @Override
+  public List<MetaQueryPlanStatistic> collectQueryPlanStatistics(boolean reset) {
+    return collectQueryPlanStatisticsInternal(reset, false);
+  }
+  
+  @Override
+  public List<MetaQueryPlanStatistic> collectAllQueryPlanStatistics(boolean reset) {
+    return collectQueryPlanStatisticsInternal(reset, false);
+  }
+  
+  public List<MetaQueryPlanStatistic> collectQueryPlanStatisticsInternal(boolean reset, boolean collectAll) {
+    List<MetaQueryPlanStatistic> list = new ArrayList<MetaQueryPlanStatistic>(queryPlanCache.size());
+    for (CQueryPlan queryPlan :  queryPlanCache.values()) {
+      Snapshot snapshot = queryPlan.getSnapshot(reset);
+      if (collectAll || snapshot.getExecutionCount() > 0) {
+        list.add(snapshot);
+      }
+    }
+    return list;
+  }
+
+  /**
+   * Reset the statistics on all the query plans.
+   */
+  public void clearQueryStatistics() {
+    Iterator<CQueryPlan> it = queryPlanCache.values().iterator();
+    while (it.hasNext()) {
+      CQueryPlan queryPlan = (CQueryPlan) it.next();
+      queryPlan.resetStatistics();
+    }
+  }
+
+  /**
+   * Execute the postLoad if a BeanPersistController exists for this bean.
+   */
+  @SuppressWarnings("unchecked")
+  public void postLoad(Object bean, Set<String> includedProperties) {
+    BeanPersistController c = persistController;
+    if (c != null) {
+      c.postLoad((T) bean, includedProperties);
+    }
+  }
+
+  /**
+   * Return the query plans for this BeanDescriptor.
+   */
+  public Iterator<CQueryPlan> queryPlans() {
+    return queryPlanCache.values().iterator();
+  }
+
+  public CQueryPlan getQueryPlan(HashQueryPlan key) {
+    return queryPlanCache.get(key);
+  }
+
+  public void putQueryPlan(HashQueryPlan key, CQueryPlan plan) {
+    queryPlanCache.put(key, plan);
+  }
+
+  /**
+   * Get a UpdatePlan for a given hash.
+   */
+  public SpiUpdatePlan getUpdatePlan(Integer key) {
+    return updatePlanCache.get(key);
+  }
+
+  /**
+   * Add a UpdatePlan to the cache with a given hash.
+   */
+  public void putUpdatePlan(Integer key, SpiUpdatePlan plan) {
+    updatePlanCache.put(key, plan);
+  }
+
+  /**
+   * Return the TypeManager.
+   */
+  public TypeManager getTypeManager() {
+    return typeManager;
+  }
+
+  /**
+   * Return true if updates should only include changed properties. Otherwise
+   * all loaded properties are included in the update.
+   */
+  public boolean isUpdateChangesOnly() {
+    return updateChangesOnly;
+  }
+
+  /**
+   * Return true if save does not recurse to other beans. That is return true if
+   * there are no assoc one or assoc many beans that cascade save.
+   */
+  public boolean isSaveRecurseSkippable() {
+    return saveRecurseSkippable;
+  }
+
+  /**
+   * Return true if delete does not recurse to other beans. That is return true
+   * if there are no assoc one or assoc many beans that cascade delete.
+   */
+  public boolean isDeleteRecurseSkippable() {
+    return deleteRecurseSkippable;
+  }
+
+  /**
+   * Return the many property included in the query or null if one is not.
+   */
+  public BeanPropertyAssocMany<?> getManyProperty(SpiQuery<?> query) {
+
+    OrmQueryDetail detail = query.getDetail();
+    for (int i = 0; i < propertiesMany.length; i++) {
+      if (detail.includes(propertiesMany[i].getName())) {
+        return propertiesMany[i];
+      }
+    }
+
+    return null;
+  }
+
+  /**
+   * Return the IdBinder which is helpful for handling the various types of Id.
+   */
+  public IdBinder getIdBinder() {
+    return idBinder;
+  }
+
+  /**
+   * Return the sql for binding an id. This is the columns with table alias that
+   * make up the id.
+   */
+  public String getIdBinderIdSql() {
+    return idBinderIdSql;
+  }
+
+  /**
+   * Return the sql for binding id's using an IN clause.
+   */
+  public String getIdBinderInLHSSql() {
+    return idBinderInLHSSql;
+  }
+
+  /**
+   * Bind the idValue to the preparedStatement.
+   * <p>
+   * This takes care of the various id types such as embedded beans etc.
+   * </p>
+   */
+  public void bindId(DataBind dataBind, Object idValue) throws SQLException {
+    idBinder.bindId(dataBind, idValue);
+  }
+
+  /**
+   * Return the id as an array of scalar bindable values.
+   * <p>
+   * This 'flattens' any EmbeddedId or multiple Id property cases.
+   * </p>
+   */
+  public Object[] getBindIdValues(Object idValue) {
+    return idBinder.getBindValues(idValue);
+  }
+
+  /**
+   * Return a named query.
+   */
+  public DeployNamedQuery getNamedQuery(String name) {
+    return namedQueries.get(name);
+  }
+
+  public DeployNamedQuery addNamedQuery(DeployNamedQuery deployNamedQuery) {
+    return namedQueries.put(deployNamedQuery.getName(), deployNamedQuery);
+  }
+
+  /**
+   * Return a named update.
+   */
+  public DeployNamedUpdate getNamedUpdate(String name) {
+    return namedUpdates.get(name);
+  }
+
+  /**
+   * Create an EntityBean.
+   */
+  public EntityBean createBean() {
+    return createEntityBean();
+  }
+
+  /**
+   * Creates a new EntityBean without using the creation queue.
+   */
+  public EntityBean createEntityBean() {
+    try {
+      // Note factoryType is used indirectly via beanReflect
+      return (EntityBean) beanReflect.createEntityBean();
+      
+
+    } catch (Exception ex) {
+      throw new PersistenceException(ex);
+    }
+  }
+
+  /**
+   * Create a reference bean based on the id.
+   */
+  @SuppressWarnings("unchecked")
+  public T createReference(Boolean readOnly, Object id, Object parent) {
+
+    if (cacheSharableBeans && !Boolean.FALSE.equals(readOnly)) {
+      CachedBeanData d = (CachedBeanData) getBeanCache().get(id);
+      if (d != null) {
+        Object shareableBean = d.getSharableBean();
+        if (shareableBean != null) {
+          return (T) shareableBean;
+        }
+      }
+    }
+    try {
+      EntityBean eb = createBean();
+
+      convertSetId(id, eb);
+
+      EntityBeanIntercept ebi = eb._ebean_getIntercept();
+      ebi.setBeanLoaderByServerName(ebeanServer.getName());
+
+
+      // Note: not creating proxies for many's...
+      ebi.setReference();
+
+      return (T) eb;
+
+    } catch (Exception ex) {
+      throw new PersistenceException(ex);
+    }
+  }
+
+  /**
+   * Return the BeanProperty for the given deployment name.
+   */
+  public BeanProperty getBeanPropertyFromDbColumn(String dbColumn) {
+    return propMapByDbColumn.get(dbColumn);
+  }
+
+  /**
+   * Return the bean property traversing the object graph and taking into
+   * account inheritance.
+   */
+  public BeanProperty getBeanPropertyFromPath(String path) {
+
+    String[] split = SplitName.splitBegin(path);
+    if (split[1] == null) {
+      return _findBeanProperty(split[0]);
+    }
+    BeanPropertyAssoc<?> assocProp = (BeanPropertyAssoc<?>) _findBeanProperty(split[0]);
+    BeanDescriptor<?> targetDesc = assocProp.getTargetDescriptor();
+
+    return targetDesc.getBeanPropertyFromPath(split[1]);
+  }
+
+  /**
+   * Return the BeanDescriptor for a given path of Associated One or Many beans.
+   */
+  public BeanDescriptor<?> getBeanDescriptor(String path) {
+    if (path == null) {
+      return this;
+    }
+    String[] splitBegin = SplitName.splitBegin(path);
+
+    BeanProperty beanProperty = propMap.get(splitBegin[0]);
+    if (beanProperty instanceof BeanPropertyAssoc<?>) {
+      BeanPropertyAssoc<?> assocProp = (BeanPropertyAssoc<?>) beanProperty;
+      return assocProp.getTargetDescriptor().getBeanDescriptor(splitBegin[1]);
+
+    } else {
+      throw new RuntimeException("Error getting BeanDescriptor for path " + path + " from " + getFullName());
+    }
+  }
+
+  /**
+   * Return the BeanDescriptor of another bean type.
+   */
+  public <U> BeanDescriptor<U> getBeanDescriptor(Class<U> otherType) {
+    return owner.getBeanDescriptor(otherType);
+  }
+
+  /**
+   * Return the "shadow" property to support unidirectional relationships.
+   * <p>
+   * For bidirectional this is a real property on the bean. For unidirectional
+   * relationships we have this 'shadow' property which is not externally
+   * visible.
+   * </p>
+   */
+  public BeanPropertyAssocOne<?> getUnidirectional() {
+    if (unidirectional != null) {
+      return unidirectional;
+    }
+    if (inheritInfo != null && !inheritInfo.isRoot()) {
+      return inheritInfo.getParent().getBeanDescriptor().getUnidirectional();
+    }
+    return null;
+  }
+
+  /**
+   * Get a property value from a bean of this type.
+   */
+  public Object getValue(EntityBean bean, String property) {
+    return getBeanProperty(property).getValue(bean);
+  }
+
+  /**
+   * Return true if this bean type should use IdGeneration.
+   * <p>
+   * If this is false and the Id is null it is assumed that a database auto
+   * increment feature is being used to populate the id.
+   * </p>
+   */
+  public boolean isUseIdGenerator() {
+    return idGenerator != null;
+  }
+
+  /**
+   * Return the alternate "Id" that identifies this BeanDescriptor. This is an
+   * alternative to using the bean class name.
+   */
+  public String getDescriptorId() {
+    return descriptorId;
+  }
+
+  /**
+   * Return the class type this BeanDescriptor describes.
+   */
+  public Class<T> getBeanType() {
+    return beanType;
+  }
+
+  /**
+   * Return the bean class name this descriptor is used for.
+   * <p>
+   * If this BeanDescriptor is for a table then this returns the table name
+   * instead.
+   * </p>
+   */
+  public String getFullName() {
+    return fullName;
+  }
+
+  /**
+   * Return the short name of the entity bean.
+   */
+  public String getName() {
+    return name;
+  }
+
+  /**
+   * Summary description.
+   */
+  public String toString() {
+    return fullName;
+  }
+
+  /**
+   * Helper method to return the unique property. If only one property makes up
+   * the unique id then it's value is returned. If there is a concatenated
+   * unique id then a Map is built with the keys being the names of the
+   * properties that make up the unique id.
+   */
+  public Object getId(EntityBean bean) {
+
+    if (propertySingleId != null) {
+        return propertySingleId.getValue(bean);
+    }
+
+    // it is a concatenated id Not embedded
+    // so return a Map
+    LinkedHashMap<String, Object> idMap = new LinkedHashMap<String, Object>();
+    for (int i = 0; i < propertiesId.length; i++) {
+
+      Object value = propertiesId[i].getValue(bean);
+      idMap.put(propertiesId[i].getName(), value);
+    }
+    return idMap;
+  }
+
+  /**
+   * Return false if the id is a simple scalar and false if it is embedded or
+   * concatenated.
+   */
+  public boolean isComplexId() {
+    return idBinder.isComplexId();
+  }
+
+  /**
+   * Return the default order by that may need to be added if a many property is
+   * included in the query.
+   */
+  public String getDefaultOrderBy() {
+    return idBinder.getDefaultOrderBy();
+  }
+
+  /**
+   * Convert the type of the idValue if required.
+   */
+  public Object convertId(Object idValue) {
+    return idBinder.convertSetId(idValue, null);
+  }
+
+  /**
+   * Convert and set the id value.
+   * <p>
+   * If the bean is not null, the id value is set to the id property of the bean
+   * after it has been converted to the correct type.
+   * </p>
+   */
+  public Object convertSetId(Object idValue, EntityBean bean) {
+    return idBinder.convertSetId(idValue, bean);
+  }
+
+  /**
+   * Get a BeanProperty by its name.
+   */
+  public BeanProperty getBeanProperty(String propName) {
+    return (BeanProperty) propMap.get(propName);
+  }
+
+  public void sort(List<T> list, String sortByClause) {
+
+    ElComparator<T> comparator = getElComparator(sortByClause);
+    Collections.sort(list, comparator);
+  }
+
+  public ElComparator<T> getElComparator(String propNameOrSortBy) {
+    ElComparator<T> c = comparatorCache.get(propNameOrSortBy);
+    if (c == null) {
+      c = createComparator(propNameOrSortBy);
+      comparatorCache.put(propNameOrSortBy, c);
+    }
+    return c;
+  }
+
+  /**
+   * Return true if the lazy loading property is a Many in which case just
+   * define a Reference for the collection and not invoke a query.
+   */
+  public boolean lazyLoadMany(EntityBeanIntercept ebi) {
+
+    int lazyLoadProperty = ebi.getLazyLoadProperty();
+    if (lazyLoadProperty == -1) {
+      return false;
+    }
+    String lazyLoadPropertyName = ebi.getProperty(lazyLoadProperty);
+    BeanProperty lazyLoadBeanProp = getBeanProperty(lazyLoadPropertyName);
+
+    if (lazyLoadBeanProp instanceof BeanPropertyAssocMany<?>) {
+      BeanPropertyAssocMany<?> manyProp = (BeanPropertyAssocMany<?>) lazyLoadBeanProp;
+      manyProp.createReference(ebi.getOwner());
+      ebi.setLoadedLazy();
+      return true;
+    }
+
+    return false;
+  }
+
+  /**
+   * Return a Comparator for local sorting of lists.
+   * 
+   * @param sortByClause
+   *          list of property names with optional ASC or DESC suffix.
+   */
+  @SuppressWarnings("unchecked")
+  private ElComparator<T> createComparator(String sortByClause) {
+
+    SortByClause sortBy = SortByClauseParser.parse(sortByClause);
+    if (sortBy.size() == 1) {
+      // simple comparator for a single property
+      return createPropertyComparator(sortBy.getProperties().get(0));
+    }
+
+    // create a compound comparator based on the list of properties
+    ElComparator<T>[] comparators = new ElComparator[sortBy.size()];
+
+    List<Property> sortProps = sortBy.getProperties();
+    for (int i = 0; i < sortProps.size(); i++) {
+      Property sortProperty = sortProps.get(i);
+      comparators[i] = createPropertyComparator(sortProperty);
+    }
+
+    return new ElComparatorCompound<T>(comparators);
+  }
+
+  private ElComparator<T> createPropertyComparator(Property sortProp) {
+
+    ElPropertyValue elGetValue = getElGetValue(sortProp.getName());
+
+    Boolean nullsHigh = sortProp.getNullsHigh();
+    if (nullsHigh == null) {
+      nullsHigh = Boolean.TRUE;
+    }
+    return new ElComparatorProperty<T>(elGetValue, sortProp.isAscending(), nullsHigh);
+  }
+
+  /**
+   * Get an Expression language Value object.
+   */
+  public ElPropertyValue getElGetValue(String propName) {
+    return getElPropertyValue(propName, false);
+  }
+
+  /**
+   * Similar to ElPropertyValue but also uses foreign key shortcuts.
+   * <p>
+   * The foreign key shortcuts means we can avoid unnecessary joins.
+   * </p>
+   */
+  public ElPropertyDeploy getElPropertyDeploy(String propName) {
+    ElPropertyDeploy fk = fkeyMap.get(propName);
+    if (fk != null) {
+      return fk;
+    }
+    return getElPropertyValue(propName, true);
+  }
+
+  private ElPropertyValue getElPropertyValue(String propName, boolean propertyDeploy) {
+    ElPropertyValue elGetValue = elGetCache.get(propName);
+    if (elGetValue == null) {
+      // need to build it potentially navigating the BeanDescriptors
+      elGetValue = buildElGetValue(propName, null, propertyDeploy);
+      if (elGetValue == null) {
+        return null;
+      }
+      if (elGetValue instanceof BeanFkeyProperty) {
+        fkeyMap.put(propName, (BeanFkeyProperty) elGetValue);
+      } else {
+        elGetCache.put(propName, elGetValue);
+      }
+    }
+    return elGetValue;
+  }
+
+  protected ElPropertyValue buildElGetValue(String propName, ElPropertyChainBuilder chain, boolean propertyDeploy) {
+
+    if (propertyDeploy && chain != null) {
+      BeanFkeyProperty fk = fkeyMap.get(propName);
+      if (fk != null) {
+        return fk.create(chain.getExpression());
+      }
+    }
+
+    int basePos = propName.indexOf('.');
+    if (basePos > -1) {
+      // nested or embedded property
+      String baseName = propName.substring(0, basePos);
+      String remainder = propName.substring(basePos + 1);
+
+      BeanProperty assocProp = _findBeanProperty(baseName);
+      if (assocProp == null) {
+        return null;
+      }
+      return assocProp.buildElPropertyValue(propName, remainder, chain, propertyDeploy);
+    }
+
+    BeanProperty property = _findBeanProperty(propName);
+    if (chain == null) {
+      return property;
+    }
+    if (property == null) {
+      throw new PersistenceException("No property found for [" + propName + "] in expression " + chain.getExpression());
+    }
+    if (property.containsMany()) {
+      chain.setContainsMany(true);
+    }
+    return chain.add(property).build();
+  }
+
+  /**
+   * Find a BeanProperty including searching the inheritance hierarchy.
+   * <p>
+   * This searches this BeanDescriptor and then searches further down the
+   * inheritance tree (not up).
+   * </p>
+   */
+  public BeanProperty findBeanProperty(String propName) {
+    int basePos = propName.indexOf('.');
+    if (basePos > -1) {
+      // embedded property
+      String baseName = propName.substring(0, basePos);
+      return _findBeanProperty(baseName);
+    }
+
+    return _findBeanProperty(propName);
+  }
+
+  private BeanProperty _findBeanProperty(String propName) {
+    BeanProperty prop = propMap.get(propName);
+    if (prop == null && inheritInfo != null) {
+      // search in sub types...
+      return inheritInfo.findSubTypeProperty(propName);
+    }
+    return prop;
+  }
+
+  protected Object getBeanPropertyWithInheritance(EntityBean bean, String propName) {
+
+    BeanDescriptor<?> desc = getBeanDescriptor(bean.getClass());
+    BeanProperty beanProperty = desc.findBeanProperty(propName);
+    return beanProperty.getValue(bean);
+  }
+
+  /**
+   * Return the name of the server this BeanDescriptor belongs to.
+   */
+  public String getServerName() {
+    return serverName;
+  }
+
+  /**
+   * Return true if this bean can cache sharable instances.
+   * <p>
+   * This means is has no relationships and has readOnly=true in its cache
+   * options.
+   * </p>
+   */
+  public boolean isCacheSharableBeans() {
+    return cacheSharableBeans;
+  }
+
+  /**
+   * Return true if queries for beans of this type are autoFetch tunable.
+   */
+  public boolean isAutoFetchTunable() {
+    return autoFetchTunable;
+  }
+
+  /**
+   * Returns the Inheritance mapping information. This will be null if this type
+   * of bean is not involved in any ORM inheritance mapping.
+   */
+  public InheritInfo getInheritInfo() {
+    return inheritInfo;
+  }
+
+  /**
+   * Return true if this is an embedded bean.
+   */
+  public boolean isEmbedded() {
+    return EntityType.EMBEDDED.equals(entityType);
+  }
+
+  public boolean isBaseTableType() {
+    return EntityType.ORM.equals(entityType);
+  }
+
+  /**
+   * Return the concurrency mode used for beans of this type.
+   */
+  public ConcurrencyMode getConcurrencyMode() {
+    return concurrencyMode;
+  }
+
+  /**
+   * Return the tables this bean is dependent on. This implies that if any of
+   * these tables are modified then cached beans may be invalidated.
+   */
+  public String[] getDependantTables() {
+    return dependantTables;
+  }
+
+  /**
+   * Return the compound unique constraints.
+   */
+  public CompoundUniqueContraint[] getCompoundUniqueConstraints() {
+    return compoundUniqueConstraints;
+  }
+
+  /**
+   * Return the beanListener.
+   */
+  public BeanPersistListener<T> getPersistListener() {
+    return persistListener;
+  }
+
+  /**
+   * Return the beanFinder. Usually null unless overriding the finder.
+   */
+  public BeanFinder<T> getBeanFinder() {
+    return beanFinder;
+  }
+
+  /**
+   * Return the BeanQueryAdapter or null if none is defined.
+   */
+  public BeanQueryAdapter getQueryAdapter() {
+    return queryAdapter;
+  }
+
+  /**
+   * De-register the BeanPersistListener.
+   */
+  @SuppressWarnings("unchecked")
+  public void deregister(BeanPersistListener<?> listener) {
+    // volatile read...
+    BeanPersistListener<T> currListener = persistListener;
+    if (currListener == null) {
+      // nothing to deregister
+    } else {
+      BeanPersistListener<T> deregListener = (BeanPersistListener<T>) listener;
+      if (currListener instanceof ChainedBeanPersistListener<?>) {
+        // remove it from the existing chain
+        persistListener = ((ChainedBeanPersistListener<T>) currListener).deregister(deregListener);
+      } else if (currListener.equals(deregListener)) {
+        persistListener = null;
+      }
+    }
+  }
+
+  /**
+   * De-register the BeanPersistController.
+   */
+  public void deregister(BeanPersistController controller) {
+    // volatile read...
+    BeanPersistController c = persistController;
+    if (c == null) {
+      // nothing to deregister
+    } else {
+      if (c instanceof ChainedBeanPersistController) {
+        // remove it from the existing chain
+        persistController = ((ChainedBeanPersistController) c).deregister(controller);
+      } else if (c.equals(controller)) {
+        persistController = null;
+      }
+    }
+  }
+
+  /**
+   * Register the new BeanPersistController.
+   */
+  @SuppressWarnings("unchecked")
+  public void register(BeanPersistListener<?> newPersistListener) {
+
+    if (!PersistListenerManager.isRegisterFor(beanType, newPersistListener)) {
+      // skip
+    } else {
+      BeanPersistListener<T> newListener = (BeanPersistListener<T>) newPersistListener;
+      // volatile read...
+      BeanPersistListener<T> currListener = persistListener;
+      if (currListener == null) {
+        persistListener = newListener;
+      } else {
+        if (currListener instanceof ChainedBeanPersistListener<?>) {
+          // add it to the existing chain
+          persistListener = ((ChainedBeanPersistListener<T>) currListener).register(newListener);
+        } else {
+          // build new chain of the 2
+          persistListener = new ChainedBeanPersistListener<T>(currListener, newListener);
+        }
+      }
+    }
+  }
+
+  /**
+   * Register the new BeanPersistController.
+   */
+  public void register(BeanPersistController newController) {
+
+    if (!newController.isRegisterFor(beanType)) {
+      // skip
+    } else {
+      // volatile read...
+      BeanPersistController c = persistController;
+      if (c == null) {
+        persistController = newController;
+      } else {
+        if (c instanceof ChainedBeanPersistController) {
+          // add it to the existing chain
+          persistController = ((ChainedBeanPersistController) c).register(newController);
+        } else {
+          // build new chain of the 2
+          persistController = new ChainedBeanPersistController(c, newController);
+        }
+      }
+    }
+  }
+
+  /**
+   * Return the Controller.
+   */
+  public BeanPersistController getPersistController() {
+    return persistController;
+  }
+
+  /**
+   * Returns true if this bean is based on a table (or possibly view) and
+   * returns false if this bean is based on a raw sql select statement.
+   * <p>
+   * When false querying this bean is based on a supplied sql select statement
+   * placed in the orm xml file (as opposed to Ebean generated sql).
+   * </p>
+   */
+  public boolean isSqlSelectBased() {
+    return EntityType.SQL.equals(entityType);
+  }
+
+  /**
+   * Return the base table. Only properties mapped to the base table are by
+   * default persisted.
+   */
+  public String getBaseTable() {
+    return baseTable;
+  }
+
+  /**
+   * Get a named extra attribute.
+   */
+  public String getExtraAttribute(String key) {
+    return (String) extraAttrMap.get(key);
+  }
+
+  /**
+   * Return the identity generation type.
+   */
+  public IdType getIdType() {
+    return idType;
+  }
+
+  /**
+   * Return the sequence name.
+   */
+  public String getSequenceName() {
+    return sequenceName;
+  }
+
+  /**
+   * Return the SQL used to return the last inserted id.
+   * <p>
+   * This is only used with Identity columns and getGeneratedKeys is not
+   * supported.
+   * </p>
+   */
+  public String getSelectLastInsertedId() {
+    return selectLastInsertedId;
+  }
+
+  /**
+   * Return the IdGenerator.
+   */
+  public IdGenerator getIdGenerator() {
+    return idGenerator;
+  }
+
+  /**
+   * Return the includes for getReference().
+   */
+  public String getLazyFetchIncludes() {
+    return lazyFetchIncludes;
+  }
+
+  /**
+   * Return the TableJoins.
+   * <p>
+   * For properties mapped to secondary tables rather than the base table.
+   * </p>
+   */
+  public TableJoin[] tableJoins() {
+    return derivedTableJoins;
+  }
+
+  /**
+   * Return an Iterator of all BeanProperty. This includes transient properties.
+   */
+  public Iterator<BeanProperty> propertiesAll() {
+    return propMap.values().iterator();
+  }
+
+  /**
+   * Return the BeanProperty that make up the unique id.
+   * <p>
+   * The order of these properties can be relied on to be consistent if the bean
+   * itself doesn't change or the xml deployment order does not change.
+   * </p>
+   */
+  public BeanProperty[] propertiesId() {
+    return propertiesId;
+  }
+
+  /**
+   * Return the non transient non id properties.
+   */
+  public BeanProperty[] propertiesNonTransient() {
+    return propertiesNonTransient;
+  }
+
+  /**
+   * Return the transient properties.
+   */
+  public BeanProperty[] propertiesTransient() {
+    return propertiesTransient;
+  }
+
+  /**
+   * If the Id is a single non-embedded property then returns that, otherwise
+   * returns null.
+   */
+  public BeanProperty getSingleIdProperty() {
+    return propertySingleId;
+  }
+
+  /**
+   * Return the beans that are embedded. These share the base table with the
+   * owner bean.
+   */
+  public BeanPropertyAssocOne<?>[] propertiesEmbedded() {
+    return propertiesEmbedded;
+  }
+
+  /**
+   * All the BeanPropertyAssocOne that are not embedded. These are effectively
+   * joined beans. For ManyToOne and OneToOne associations.
+   */
+  public BeanPropertyAssocOne<?>[] propertiesOne() {
+    return propertiesOne;
+  }
+
+  /**
+   * Returns ManyToOnes and OneToOnes on the imported owning side.
+   * <p>
+   * Excludes OneToOnes on the exported side.
+   * </p>
+   */
+  public BeanPropertyAssocOne<?>[] propertiesOneImported() {
+    return propertiesOneImported;
+  }
+
+  /**
+   * Imported Assoc Ones with cascade save true.
+   */
+  public BeanPropertyAssocOne<?>[] propertiesOneImportedSave() {
+    return propertiesOneImportedSave;
+  }
+
+  /**
+   * Imported Assoc Ones with cascade delete true.
+   */
+  public BeanPropertyAssocOne<?>[] propertiesOneImportedDelete() {
+    return propertiesOneImportedDelete;
+  }
+
+  /**
+   * Returns OneToOnes that are on the exported side of a OneToOne.
+   * <p>
+   * These associations do not own the relationship.
+   * </p>
+   */
+  public BeanPropertyAssocOne<?>[] propertiesOneExported() {
+    return propertiesOneExported;
+  }
+
+  /**
+   * Exported assoc ones with cascade save.
+   */
+  public BeanPropertyAssocOne<?>[] propertiesOneExportedSave() {
+    return propertiesOneExportedSave;
+  }
+
+  /**
+   * Exported assoc ones with delete cascade.
+   */
+  public BeanPropertyAssocOne<?>[] propertiesOneExportedDelete() {
+    return propertiesOneExportedDelete;
+  }
+
+  private Set<String> deriveManyPropNames() {
+
+    LinkedHashSet<String> names = new LinkedHashSet<String>();
+    for (int i = 0; i < propertiesMany.length; i++) {
+      names.add(propertiesMany[i].getName());
+    }
+
+    return Collections.unmodifiableSet(names);
+  }
+
+  /**
+   * Return a hash of the names of the many properties on this bean type. This
+   * is used for efficient building of included properties sets for partial
+   * objects.
+   */
+  public int getNamesOfManyPropsHash() {
+    return namesOfManyPropsHash;
+  }
+
+  /**
+   * Returns the set of many property names for this bean type.
+   */
+  public Set<String> getNamesOfManyProps() {
+    return namesOfManyProps;
+  }
+
+  /**
+   * All Non Assoc Many's for this descriptor.
+   */
+  public BeanProperty[] propertiesNonMany() {
+    return propertiesNonMany;
+  }
+
+  /**
+   * All Assoc Many's for this descriptor.
+   */
+  public BeanPropertyAssocMany<?>[] propertiesMany() {
+    return propertiesMany;
+  }
+
+  /**
+   * Assoc Many's with save cascade.
+   */
+  public BeanPropertyAssocMany<?>[] propertiesManySave() {
+    return propertiesManySave;
+  }
+
+  /**
+   * Assoc Many's with delete cascade.
+   */
+  public BeanPropertyAssocMany<?>[] propertiesManyDelete() {
+    return propertiesManyDelete;
+  }
+
+  /**
+   * Assoc ManyToMany's.
+   */
+  public BeanPropertyAssocMany<?>[] propertiesManyToMany() {
+    return propertiesManyToMany;
+  }
+
+  /**
+   * Return the first version property that exists on the bean. Returns null if
+   * no version property exists on the bean.
+   * <p>
+   * Note that this DOES NOT find a version property on an embedded bean.
+   * </p>
+   */
+  public BeanProperty getVersionProperty() {
+    return versionProperty;
+  }
+
+  /**
+   * Return true if this is an Update (rather than insert) given that the bean
+   * is involved in a stateless update.
+   */
+  public boolean isStatelessUpdate(EntityBean bean) {
+    if (versionProperty == null) {
+      Object versionValue = getId(bean);
+      return !DmlUtil.isNullOrZero(versionValue);
+    } else {
+      Object versionValue = versionProperty.getValue(bean);
+      return !DmlUtil.isNullOrZero(versionValue);
+    }
+  }
+
+  /**
+   * Scalar properties without the unique id or secondary table properties.
+   */
+  public BeanProperty[] propertiesBaseScalar() {
+    return propertiesBaseScalar;
+  }
+
+  /**
+   * Return properties that are immutable compound value objects.
+   * <p>
+   * These are compound types but are not enhanced (Embedded are enhanced).
+   * </p>
+   */
+  public BeanPropertyCompound[] propertiesBaseCompound() {
+    return propertiesBaseCompound;
+  }
+
+  /**
+   * Return the properties local to this type for inheritance.
+   */
+  public BeanProperty[] propertiesLocal() {
+    return propertiesLocal;
+  }
+
+  public void jsonWrite(WriteJsonContext ctx, EntityBean bean) {
+
+    if (bean != null) {
+
+      ctx.appendObjectBegin();
+      WriteBeanState prevState = ctx.pushBeanState(bean);
+
+      if (inheritInfo != null) {
+        InheritInfo localInheritInfo = inheritInfo.readType(bean.getClass());
+        String discValue = localInheritInfo.getDiscriminatorStringValue();
+        String discColumn = localInheritInfo.getDiscriminatorColumn();
+        ctx.appendDiscriminator(discColumn, discValue);
+
+        BeanDescriptor<?> localDescriptor = localInheritInfo.getBeanDescriptor();
+        localDescriptor.jsonWriteProperties(ctx, bean);
+
+      } else {
+        jsonWriteProperties(ctx, bean);
+      }
+
+      ctx.pushPreviousState(prevState);
+      ctx.appendObjectEnd();
+    }
+  }
+
+  @SuppressWarnings("unchecked")
+  private void jsonWriteProperties(WriteJsonContext ctx, EntityBean bean) {
+
+    boolean referenceBean = ctx.isReferenceBean();
+
+    JsonWriteBeanVisitor<T> beanVisitor = (JsonWriteBeanVisitor<T>) ctx.getBeanVisitor();
+
+    Set<String> props = ctx.getIncludeProperties();
+
+    boolean explicitAllProps;
+    if (props == null) {
+      explicitAllProps = false;
+    } else {
+      explicitAllProps = props.contains("*");
+      if (explicitAllProps || props.isEmpty()) {
+        props = null;
+      }
+    }
+
+    for (int i = 0; i < propertiesId.length; i++) {
+      Object idValue = propertiesId[i].getValue(bean);
+      if (idValue != null) {
+        if (props == null || props.contains(propertiesId[i].getName())) {
+          propertiesId[i].jsonWrite(ctx, bean);
+        }
+      }
+    }
+
+    if (!explicitAllProps && props == null) {
+      // just render the loaded properties
+      props = ((EntityBean)bean)._ebean_getIntercept().getLoadedPropertyNames();
+    }
+    if (props != null) {
+      // render only the appropriate properties (when not all properties)
+      for (String prop : props) {
+        BeanProperty p = getBeanProperty(prop);
+        if (p != null && !p.isId()) {
+          p.jsonWrite(ctx, bean);
+        }
+      }
+    } else {
+      if (explicitAllProps || !referenceBean) {
+        // render all the properties and invoke lazy loading if required
+        for (int j = 0; j < propertiesNonTransient.length; j++) {
+          propertiesNonTransient[j].jsonWrite(ctx, bean);
+        }
+        for (int j = 0; j < propertiesTransient.length; j++) {
+          propertiesTransient[j].jsonWrite(ctx, bean);
+        }
+      }
+    }
+
+    if (beanVisitor != null) {
+      beanVisitor.visit((T) bean, ctx);
+    }
+  }
+
+  @SuppressWarnings("unchecked")
+  public T jsonReadBean(ReadJsonContext ctx, String path) {
+    ReadBeanState beanState = jsonRead(ctx, path);
+    if (beanState == null) {
+      return null;
+    } else {
+      beanState.setLoadedState();
+      return (T) beanState.getBean();
+    }
+  }
+
+  public ReadBeanState jsonRead(ReadJsonContext ctx, String path) {
+    if (!ctx.readObjectBegin()) {
+      // the object is null
+      return null;
+    }
+
+    if (inheritInfo == null) {
+      return jsonReadObject(ctx, path);
+
+    } else {
+
+      // check for the discriminator value to determine the correct sub type
+      String discColumn = inheritInfo.getRoot().getDiscriminatorColumn();
+
+      if (!ctx.readKeyNext()) {
+        String msg = "Error reading inheritance discriminator - expected [" + discColumn + "] but no json key?";
+        throw new TextException(msg);
+      }
+      
+      String propName = ctx.getTokenKey();      
+      String discValue;
+      if (propName.equalsIgnoreCase(discColumn)) {
+        discValue = ctx.readScalarValue(); 
+        if (!ctx.readValueNext()) {
+          // Expected to read a comma to setup for reading the real properties of the bean 
+          String msg = "Error reading inheritance discriminator [" + discColumn + "]. Expected more json name values?";
+          throw new TextException(msg);
+        }
+        
+      } else {
+        // Assume that the we are just reading using this bean type
+        // Push the token key back so that it is re-read as it is one 
+        // of the real properties of the bean itself
+        ctx.pushTokenKey();
+        discValue = inheritInfo.getDiscriminatorStringValue();
+      }
+
+      // determine the sub type for this particular json object
+      InheritInfo localInheritInfo = inheritInfo.readType(discValue);
+      BeanDescriptor<?> localDescriptor = localInheritInfo.getBeanDescriptor();
+      return localDescriptor.jsonReadObject(ctx, path);
+    }
+  }
+
+  @SuppressWarnings("unchecked")
+  private T createJsonBean() {
+    return (T)createEntityBean();
+  }
+  
+  private ReadBeanState jsonReadObject(ReadJsonContext ctx, String path) {
+
+    EntityBean bean = createEntityBean();
+    ctx.pushBean(bean, path, this);
+
+    do {
+      if (!ctx.readKeyNext()) {
+        break;
+      } else {
+        // we read a property key ...
+        String propName = ctx.getTokenKey();
+        BeanProperty p = getBeanProperty(propName);
+        if (p != null) {
+          p.jsonRead(ctx, bean);
+          ctx.setProperty(propName);
+        } else {
+          // unknown property key ...
+          ctx.readUnmappedJson(propName);
+        }
+
+        if (!ctx.readValueNext()) {
+          break;
+        }
+      }
+    } while (true);
+
+    return ctx.popBeanState();
+  }
+
+  /**
+   * Set the loaded properties with additional check to see if the bean is a
+   * reference.
+   */
+  public void setLoadedProps(EntityBeanIntercept ebi, Set<String> loadedProps) {
+    if (isLoadedReference(loadedProps)) {
+      ebi.setReference();
+    } else {
+      ebi.setLoaded();
+    }
+  }
+
+  /**
+   * Return true if the loadedProperties is just the Id property and therefore
+   * this is really a reference.
+   */
+  public boolean isLoadedReference(Set<String> loadedProps) {
+
+    if (loadedProps != null) {
+      if (loadedProps.size() == propertiesId.length) {
+        for (int i = 0; i < propertiesId.length; i++) {
+          if (!loadedProps.contains(propertiesId[i].getName())) {
+            return false;
+          }
+        }
+        return true;
+      }
+    }
+
+    return false;
+  }
+
+  public void flushPersistenceContextOnIterate(PersistenceContext persistenceContext) {
+    persistenceContext.clear(beanType);
+    for (int i = 0; i < propertiesMany.length; i++) {
+      persistenceContext.clear(propertiesMany[i].getBeanDescriptor().getBeanType());
+    }
+    
+  }
+    
+}