--- conflicted
+++ resolved
@@ -1,221 +1,195 @@
-package com.avaje.ebeaninternal.server.loadcontext;
-
-import java.util.ArrayList;
-import java.util.List;
-
-import com.avaje.ebean.bean.BeanCollection;
-import com.avaje.ebean.bean.BeanCollectionLoader;
-import com.avaje.ebean.bean.EntityBean;
-import com.avaje.ebean.bean.ObjectGraphNode;
-import com.avaje.ebean.bean.PersistenceContext;
-import com.avaje.ebeaninternal.api.LoadManyContext;
-import com.avaje.ebeaninternal.api.LoadManyRequest;
-import com.avaje.ebeaninternal.api.LoadManyBuffer;
-import com.avaje.ebeaninternal.api.SpiQuery;
-import com.avaje.ebeaninternal.server.core.OrmQueryRequest;
-import com.avaje.ebeaninternal.server.deploy.BeanDescriptor;
-import com.avaje.ebeaninternal.server.deploy.BeanPropertyAssocMany;
-import com.avaje.ebeaninternal.server.querydefn.OrmQueryProperties;
-
-public class DLoadManyContext extends DLoadBaseContext implements LoadManyContext {
-	
-  protected final BeanPropertyAssocMany<?> property;
-  
-  private List<LoadBuffer> bufferList;
-  
-  private LoadBuffer currentBuffer;
-  
-	public DLoadManyContext(DLoadContext parent, BeanPropertyAssocMany<?> property, 
-			String path, int defaultBatchSize, OrmQueryProperties queryProps) {
-
-	  super(parent, property.getBeanDescriptor(), path, defaultBatchSize, queryProps);
-
-		this.property = property;
-		this.bufferList = new ArrayList<DLoadManyContext.LoadBuffer>();
-    this.currentBuffer = createBuffer(firstBatchSize);
-	}
-	
-  private LoadBuffer createBuffer(int size) {
-    LoadBuffer buffer = new LoadBuffer(this, size);
-    bufferList.add(buffer);
-    return buffer;
-  }
- 
-  public void configureQuery(SpiQuery<?> query){
-		
-		// propagate the readOnly state
-  	if (parent.isReadOnly() != null){
-  		query.setReadOnly(parent.isReadOnly());
-  	}
-		query.setParentNode(objectGraphNode);
-		
-		if (queryProps != null){
-			queryProps.configureBeanQuery(query);
-		}
-				
-		if (parent.isUseAutofetchManager()){
-			query.setAutofetch(true);
-		}
-	}
-
-	public BeanPropertyAssocMany<?> getBeanProperty() {
-		return property;
-	}
-
-	public BeanDescriptor<?> getBeanDescriptor() {
-		return desc;
-	}
-
-	
-	public String getName() {
-		return parent.getEbeanServer().getName();
-	}
-
-	public void register(BeanCollection<?> bc){
-		
-		bc.setLoader(0, currentBuffer);
-    if (currentBuffer.add(bc)) {
-      // the currentBuffer is full so create another one
-      currentBuffer = createBuffer(secondaryBatchSize);
-    }
-	}
-
-<<<<<<< HEAD
-=======
-	public void loadMany(BeanCollection<?> bc, boolean onlyIds) {
-				
-		int position = bc.getLoaderIndex();
-			
-		LoadManyRequest req;
-		synchronized (weakList) {
-			boolean hitCache = desc.isBeanCaching() && !onlyIds && !parent.isExcludeBeanCache();
-		    if (hitCache){
-		    	EntityBean ownerBean = bc.getOwnerBean();
-		    	BeanDescriptor<? extends Object> parentDesc = desc.getBeanDescriptor(ownerBean.getClass());
-		    	Object parentId = parentDesc.getId(ownerBean);
-		    	if (parentDesc.cacheLoadMany(property, bc, parentId, parent.isReadOnly())) {
-		    		// we loaded the bean from cache
-		    		weakList.removeEntry(position);
-		    		return;	    			    		
-		    	}	    	
-		    }
-		    
-			List<BeanCollection<?>> loadBatch = weakList.getLoadBatch(position, batchSize);
-			req = new LoadManyRequest(this, loadBatch, null, batchSize, true, onlyIds, hitCache);
-		}		
-		parent.getEbeanServer().loadMany(req);
-	}
->>>>>>> a3c8ed88
-	
-	public void loadSecondaryQuery(OrmQueryRequest<?> parentRequest, int requestedBatchSize, boolean all){
-
-    if (!queryFetch) {
-      throw new IllegalStateException("Not expecting loadSecondaryQuery() to be called?");
-    }
-    synchronized (this) {
-      if (bufferList != null) {
-        for (LoadBuffer loadBuffer : bufferList) {
-          if (!loadBuffer.list.isEmpty()) {
-            LoadManyRequest req = new LoadManyRequest(loadBuffer, parentRequest.getTransaction(), requestedBatchSize, false, false, false);
-            parent.getEbeanServer().loadMany(req);  
-            if (!queryProps.isQueryFetchAll()) {
-              // Stop - only fetch the first batch ... the rest will be lazy loaded
-              break;
-            }
-          }
-        }
-        
-        // this is only run once - secondary query is a one shot deal
-        this.bufferList = null;
-      }
-    }
-	}
-
-  /**
-   * A buffer for batch loading bean collections on a given path.
-   * Supports batch lazy loading and secondary query loading.
-   */
-  public static class LoadBuffer implements BeanCollectionLoader, LoadManyBuffer {
-    
-    private final DLoadManyContext context;
-    private final int batchSize;
-    private final List<BeanCollection<?>> list;
-    
-    public LoadBuffer(DLoadManyContext context, int batchSize) {
-      this.context = context;
-      this.batchSize = batchSize;
-      this.list = new ArrayList<BeanCollection<?>>(batchSize);
-    }
-
-    /**
-     * Return true if the buffer is full.
-     */
-    public boolean add(BeanCollection<?> bc) {
-      list.add(bc);
-      return batchSize == list.size();
-    }
-    
-    @Override
-    public List<BeanCollection<?>> getBatch() {
-      return list;
-    }
-
-    @Override
-    public BeanPropertyAssocMany<?> getBeanProperty() {
-      return context.property;
-    }
-    
-    @Override
-    public ObjectGraphNode getObjectGraphNode() {
-      return context.objectGraphNode;
-    }
-    
-    @Override
-    public void configureQuery(SpiQuery<?> query){
-      context.configureQuery(query);
-    }
-    
-    @Override
-    public String getName() {
-      return context.serverName;
-    }
-    
-    @Override
-    public BeanDescriptor<?> getBeanDescriptor() {
-      return context.desc;
-    }
-
-    @Override
-    public PersistenceContext getPersistenceContext() {
-      return context.getPersistenceContext();
-    }
-    
-    @Override
-    public String getFullPath() {
-      return context.fullPath;
-    }
-
-    public void loadMany(BeanCollection<?> bc, boolean onlyIds) {
-
-      synchronized (this) {
-        boolean useCache = context.hitCache && !onlyIds;
-        if (useCache) {
-          Object ownerBean = bc.getOwnerBean();
-          BeanDescriptor<? extends Object> parentDesc = context.desc.getBeanDescriptor(ownerBean.getClass());
-          Object parentId = parentDesc.getId(ownerBean);
-          if (parentDesc.cacheLoadMany(context.property, bc, parentId, context.parent.isReadOnly())) {
-            // we loaded the bean from cache
-            list.remove(bc);
-            return;
-          }
-        }
-        
-        // Should reduce the list by checking each beanCollection in the L2 first before executing the query
-        
-        LoadManyRequest req = new LoadManyRequest(this, null, batchSize, true, onlyIds, useCache);
-        context.parent.getEbeanServer().loadMany(req);
-      }
-    }
-
-  }
-}
+package com.avaje.ebeaninternal.server.loadcontext;
+
+import java.util.ArrayList;
+import java.util.List;
+
+import com.avaje.ebean.bean.BeanCollection;
+import com.avaje.ebean.bean.BeanCollectionLoader;
+import com.avaje.ebean.bean.ObjectGraphNode;
+import com.avaje.ebean.bean.PersistenceContext;
+import com.avaje.ebeaninternal.api.LoadManyContext;
+import com.avaje.ebeaninternal.api.LoadManyRequest;
+import com.avaje.ebeaninternal.api.LoadManyBuffer;
+import com.avaje.ebeaninternal.api.SpiQuery;
+import com.avaje.ebeaninternal.server.core.OrmQueryRequest;
+import com.avaje.ebeaninternal.server.deploy.BeanDescriptor;
+import com.avaje.ebeaninternal.server.deploy.BeanPropertyAssocMany;
+import com.avaje.ebeaninternal.server.querydefn.OrmQueryProperties;
+
+public class DLoadManyContext extends DLoadBaseContext implements LoadManyContext {
+	
+  protected final BeanPropertyAssocMany<?> property;
+  
+  private List<LoadBuffer> bufferList;
+  
+  private LoadBuffer currentBuffer;
+  
+	public DLoadManyContext(DLoadContext parent, BeanPropertyAssocMany<?> property, 
+			String path, int defaultBatchSize, OrmQueryProperties queryProps) {
+
+	  super(parent, property.getBeanDescriptor(), path, defaultBatchSize, queryProps);
+
+		this.property = property;
+		this.bufferList = new ArrayList<DLoadManyContext.LoadBuffer>();
+    this.currentBuffer = createBuffer(firstBatchSize);
+
+	}
+	
+  private LoadBuffer createBuffer(int size) {
+    LoadBuffer buffer = new LoadBuffer(this, size);
+    bufferList.add(buffer);
+    return buffer;
+  }
+ 
+  public void configureQuery(SpiQuery<?> query){
+		
+		// propagate the readOnly state
+  	if (parent.isReadOnly() != null){
+  		query.setReadOnly(parent.isReadOnly());
+  	}
+		query.setParentNode(objectGraphNode);
+		
+		if (queryProps != null){
+			queryProps.configureBeanQuery(query);
+		}
+				
+		if (parent.isUseAutofetchManager()){
+			query.setAutofetch(true);
+		}
+	}
+
+	public BeanPropertyAssocMany<?> getBeanProperty() {
+		return property;
+	}
+
+	public BeanDescriptor<?> getBeanDescriptor() {
+		return desc;
+	}
+
+	
+	public String getName() {
+		return parent.getEbeanServer().getName();
+	}
+
+	public void register(BeanCollection<?> bc){
+		
+		bc.setLoader(0, currentBuffer);
+    if (currentBuffer.add(bc)) {
+      // the currentBuffer is full so create another one
+      currentBuffer = createBuffer(secondaryBatchSize);
+    }
+	}
+
+	
+	public void loadSecondaryQuery(OrmQueryRequest<?> parentRequest, int requestedBatchSize, boolean all){
+
+    if (!queryFetch) {
+      throw new IllegalStateException("Not expecting loadSecondaryQuery() to be called?");
+    }
+    synchronized (this) {
+      if (bufferList != null) {
+        for (LoadBuffer loadBuffer : bufferList) {
+          if (!loadBuffer.list.isEmpty()) {
+            LoadManyRequest req = new LoadManyRequest(loadBuffer, parentRequest.getTransaction(), requestedBatchSize, false, false, false);
+            parent.getEbeanServer().loadMany(req);  
+            if (!queryProps.isQueryFetchAll()) {
+              // Stop - only fetch the first batch ... the rest will be lazy loaded
+              break;
+            }
+          }
+        }
+        
+        // this is only run once - secondary query is a one shot deal
+        this.bufferList = null;
+      }
+    }
+	}
+
+  /**
+   * A buffer for batch loading bean collections on a given path.
+   * Supports batch lazy loading and secondary query loading.
+   */
+  public static class LoadBuffer implements BeanCollectionLoader, LoadManyBuffer {
+    
+    private final DLoadManyContext context;
+    private final int batchSize;
+    private final List<BeanCollection<?>> list;
+    
+    public LoadBuffer(DLoadManyContext context, int batchSize) {
+      this.context = context;
+      this.batchSize = batchSize;
+      this.list = new ArrayList<BeanCollection<?>>(batchSize);
+    }
+
+    /**
+     * Return true if the buffer is full.
+     */
+    public boolean add(BeanCollection<?> bc) {
+      list.add(bc);
+      return batchSize == list.size();
+    }
+    
+    @Override
+    public List<BeanCollection<?>> getBatch() {
+      return list;
+    }
+
+    @Override
+    public BeanPropertyAssocMany<?> getBeanProperty() {
+      return context.property;
+    }
+    
+    @Override
+    public ObjectGraphNode getObjectGraphNode() {
+      return context.objectGraphNode;
+    }
+    
+    @Override
+    public void configureQuery(SpiQuery<?> query){
+      context.configureQuery(query);
+    }
+    
+    @Override
+    public String getName() {
+      return context.serverName;
+    }
+    
+    @Override
+    public BeanDescriptor<?> getBeanDescriptor() {
+      return context.desc;
+    }
+
+    @Override
+    public PersistenceContext getPersistenceContext() {
+      return context.getPersistenceContext();
+    }
+    
+    @Override
+    public String getFullPath() {
+      return context.fullPath;
+    }
+
+    public void loadMany(BeanCollection<?> bc, boolean onlyIds) {
+
+      synchronized (this) {
+        boolean useCache = context.hitCache && !onlyIds;
+        if (useCache) {
+          Object ownerBean = bc.getOwnerBean();
+          BeanDescriptor<? extends Object> parentDesc = context.desc.getBeanDescriptor(ownerBean.getClass());
+          Object parentId = parentDesc.getId(ownerBean);
+          if (parentDesc.cacheLoadMany(context.property, bc, parentId, context.parent.isReadOnly())) {
+            // we loaded the bean from cache
+            list.remove(bc);
+            return;
+          }
+        }
+        
+        // Should reduce the list by checking each beanCollection in the L2 first before executing the query
+        
+        LoadManyRequest req = new LoadManyRequest(this, null, batchSize, true, onlyIds, useCache);
+        context.parent.getEbeanServer().loadMany(req);
+      }
+    }
+
+  }
+}