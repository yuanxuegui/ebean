package com.avaje.ebeaninternal.server.core;

import javax.sql.DataSource;

import org.slf4j.Logger;
import org.slf4j.LoggerFactory;

import com.avaje.ebean.ExpressionFactory;
import com.avaje.ebean.cache.ServerCacheManager;
import com.avaje.ebean.config.ExternalTransactionManager;
import com.avaje.ebean.config.ServerConfig;
import com.avaje.ebean.config.dbplatform.DatabasePlatform;
import com.avaje.ebean.text.json.JsonContext;
import com.avaje.ebeaninternal.api.SpiBackgroundExecutor;
import com.avaje.ebeaninternal.api.SpiEbeanServer;
import com.avaje.ebeaninternal.server.autofetch.AutoFetchManager;
import com.avaje.ebeaninternal.server.autofetch.AutoFetchManagerFactory;
import com.avaje.ebeaninternal.server.cluster.ClusterManager;
import com.avaje.ebeaninternal.server.deploy.BeanDescriptorManager;
import com.avaje.ebeaninternal.server.deploy.DeployOrmXml;
import com.avaje.ebeaninternal.server.deploy.parse.DeployCreateProperties;
import com.avaje.ebeaninternal.server.deploy.parse.DeployInherit;
import com.avaje.ebeaninternal.server.deploy.parse.DeployUtil;
import com.avaje.ebeaninternal.server.expression.DefaultExpressionFactory;
import com.avaje.ebeaninternal.server.lib.sql.DataSourcePool;
import com.avaje.ebeaninternal.server.persist.Binder;
import com.avaje.ebeaninternal.server.persist.DefaultPersister;
import com.avaje.ebeaninternal.server.query.CQueryEngine;
import com.avaje.ebeaninternal.server.query.DefaultOrmQueryEngine;
import com.avaje.ebeaninternal.server.query.DefaultRelationalQueryEngine;
import com.avaje.ebeaninternal.server.resource.ResourceManager;
import com.avaje.ebeaninternal.server.resource.ResourceManagerFactory;
import com.avaje.ebeaninternal.server.text.json.DJsonContext;
<<<<<<< HEAD
import com.avaje.ebeaninternal.server.text.json.DefaultJsonValueAdapter;
import com.avaje.ebeaninternal.server.transaction.AutoCommitTransactionManager;
=======
>>>>>>> 58755a51
import com.avaje.ebeaninternal.server.transaction.DefaultTransactionScopeManager;
import com.avaje.ebeaninternal.server.transaction.ExternalTransactionScopeManager;
import com.avaje.ebeaninternal.server.transaction.JtaTransactionManager;
import com.avaje.ebeaninternal.server.transaction.TransactionManager;
import com.avaje.ebeaninternal.server.transaction.TransactionScopeManager;
import com.avaje.ebeaninternal.server.type.DefaultTypeManager;
import com.avaje.ebeaninternal.server.type.TypeManager;

/**
 * Used to extend the ServerConfig with additional objects used to configure and
 * construct an EbeanServer.
 */
public class InternalConfiguration {

  private static final Logger logger = LoggerFactory.getLogger(InternalConfiguration.class);

  private final ServerConfig serverConfig;

  private final BootupClasses bootupClasses;

  private final DeployInherit deployInherit;

  private final ResourceManager resourceManager;

  private final DeployOrmXml deployOrmXml;

  private final TypeManager typeManager;

  private final Binder binder;

  private final DeployCreateProperties deployCreateProperties;

  private final DeployUtil deployUtil;

  private final BeanDescriptorManager beanDescriptorManager;

  private final TransactionManager transactionManager;

  private final TransactionScopeManager transactionScopeManager;

  private final CQueryEngine cQueryEngine;

  private final ClusterManager clusterManager;

  private final ServerCacheManager cacheManager;

  private final ExpressionFactory expressionFactory;

  private final SpiBackgroundExecutor backgroundExecutor;

  private final PstmtBatch pstmtBatch;

  private final XmlConfig xmlConfig;

  public InternalConfiguration(XmlConfig xmlConfig, ClusterManager clusterManager,
      ServerCacheManager cacheManager, SpiBackgroundExecutor backgroundExecutor,
      ServerConfig serverConfig, BootupClasses bootupClasses, PstmtBatch pstmtBatch) {

    this.xmlConfig = xmlConfig;
    this.pstmtBatch = pstmtBatch;
    this.clusterManager = clusterManager;
    this.backgroundExecutor = backgroundExecutor;
    this.cacheManager = cacheManager;
    this.serverConfig = serverConfig;
    this.bootupClasses = bootupClasses;
    this.expressionFactory = new DefaultExpressionFactory();

    this.typeManager = new DefaultTypeManager(serverConfig, bootupClasses);
    this.binder = new Binder(typeManager);

    this.resourceManager = ResourceManagerFactory.createResourceManager(serverConfig);
    this.deployOrmXml = new DeployOrmXml(resourceManager.getResourceSource());
    this.deployInherit = new DeployInherit(bootupClasses);

    this.deployCreateProperties = new DeployCreateProperties(typeManager);
    this.deployUtil = new DeployUtil(typeManager, serverConfig);

    this.beanDescriptorManager = new BeanDescriptorManager(this);
    beanDescriptorManager.deploy();

    this.transactionManager = createTransactionManager();

    this.cQueryEngine = new CQueryEngine(serverConfig.getDatabasePlatform(), binder);

    ExternalTransactionManager externalTransactionManager = serverConfig.getExternalTransactionManager();
    if (externalTransactionManager == null && serverConfig.isUseJtaTransactionManager()) {
      externalTransactionManager = new JtaTransactionManager();
    }
    if (externalTransactionManager != null) {
      externalTransactionManager.setTransactionManager(transactionManager);
      this.transactionScopeManager = new ExternalTransactionScopeManager(transactionManager, externalTransactionManager);
      logger.info("Using Transaction Manager [" + externalTransactionManager.getClass() + "]");
    } else {
      this.transactionScopeManager = new DefaultTransactionScopeManager(transactionManager);
    }

  }
  
  /**
   * Create the TransactionManager taking into account autoCommit mode.
   */
  private TransactionManager createTransactionManager() {
    
    if (isAutoCommitMode()) {
      return new AutoCommitTransactionManager(clusterManager, backgroundExecutor, serverConfig, beanDescriptorManager, this.getBootupClasses());
    }
    
    return new TransactionManager(clusterManager, backgroundExecutor, serverConfig, beanDescriptorManager, this.getBootupClasses());
  }
  
  /**
   * Return true if autoCommit mode is on.
   */
  private boolean isAutoCommitMode() {
    if (serverConfig.isAutoCommitMode()) {
      // explicitly set
      return true;
    }
    DataSource dataSource = serverConfig.getDataSource();
    if (dataSource instanceof DataSourcePool && ((DataSourcePool)dataSource).getAutoCommit()) {
      // We know the DataSourcePool is using autoCommit
      return true;
    }
    return false;
  }

  public JsonContext createJsonContext(SpiEbeanServer server) {
    
    return new DJsonContext(server);
  }

  public XmlConfig getXmlConfig() {
    return xmlConfig;
  }

  public AutoFetchManager createAutoFetchManager(SpiEbeanServer server) {
    return AutoFetchManagerFactory.create(server, serverConfig, resourceManager);
  }

  public RelationalQueryEngine createRelationalQueryEngine() {
    return new DefaultRelationalQueryEngine(binder, serverConfig.getDatabaseBooleanTrue());
  }

  public OrmQueryEngine createOrmQueryEngine() {
    return new DefaultOrmQueryEngine(beanDescriptorManager, cQueryEngine);
  }

  public Persister createPersister(SpiEbeanServer server) {
    return new DefaultPersister(server, binder, beanDescriptorManager, pstmtBatch);
  }

  public PstmtBatch getPstmtBatch() {
    return pstmtBatch;
  }

  public ServerCacheManager getCacheManager() {
    return cacheManager;
  }

  public BootupClasses getBootupClasses() {
    return bootupClasses;
  }

  public DatabasePlatform getDatabasePlatform() {
    return serverConfig.getDatabasePlatform();
  }

  public ServerConfig getServerConfig() {
    return serverConfig;
  }

  public ExpressionFactory getExpressionFactory() {
    return expressionFactory;
  }

  public TypeManager getTypeManager() {
    return typeManager;
  }

  public Binder getBinder() {
    return binder;
  }

  public BeanDescriptorManager getBeanDescriptorManager() {
    return beanDescriptorManager;
  }

  public DeployInherit getDeployInherit() {
    return deployInherit;
  }

  public ResourceManager getResourceManager() {
    return resourceManager;
  }

  public DeployOrmXml getDeployOrmXml() {
    return deployOrmXml;
  }

  public DeployCreateProperties getDeployCreateProperties() {
    return deployCreateProperties;
  }

  public DeployUtil getDeployUtil() {
    return deployUtil;
  }

  public TransactionManager getTransactionManager() {
    return transactionManager;
  }

  public TransactionScopeManager getTransactionScopeManager() {
    return transactionScopeManager;
  }

  public CQueryEngine getCQueryEngine() {
    return cQueryEngine;
  }

  public ClusterManager getClusterManager() {
    return clusterManager;
  }

  public SpiBackgroundExecutor getBackgroundExecutor() {
    return backgroundExecutor;
  }

}
<|MERGE_RESOLUTION|>--- conflicted
+++ resolved
@@ -1,266 +1,265 @@
-package com.avaje.ebeaninternal.server.core;
-
-import javax.sql.DataSource;
-
-import org.slf4j.Logger;
-import org.slf4j.LoggerFactory;
-
-import com.avaje.ebean.ExpressionFactory;
-import com.avaje.ebean.cache.ServerCacheManager;
-import com.avaje.ebean.config.ExternalTransactionManager;
-import com.avaje.ebean.config.ServerConfig;
-import com.avaje.ebean.config.dbplatform.DatabasePlatform;
-import com.avaje.ebean.text.json.JsonContext;
-import com.avaje.ebeaninternal.api.SpiBackgroundExecutor;
-import com.avaje.ebeaninternal.api.SpiEbeanServer;
-import com.avaje.ebeaninternal.server.autofetch.AutoFetchManager;
-import com.avaje.ebeaninternal.server.autofetch.AutoFetchManagerFactory;
-import com.avaje.ebeaninternal.server.cluster.ClusterManager;
-import com.avaje.ebeaninternal.server.deploy.BeanDescriptorManager;
-import com.avaje.ebeaninternal.server.deploy.DeployOrmXml;
-import com.avaje.ebeaninternal.server.deploy.parse.DeployCreateProperties;
-import com.avaje.ebeaninternal.server.deploy.parse.DeployInherit;
-import com.avaje.ebeaninternal.server.deploy.parse.DeployUtil;
-import com.avaje.ebeaninternal.server.expression.DefaultExpressionFactory;
-import com.avaje.ebeaninternal.server.lib.sql.DataSourcePool;
-import com.avaje.ebeaninternal.server.persist.Binder;
-import com.avaje.ebeaninternal.server.persist.DefaultPersister;
-import com.avaje.ebeaninternal.server.query.CQueryEngine;
-import com.avaje.ebeaninternal.server.query.DefaultOrmQueryEngine;
-import com.avaje.ebeaninternal.server.query.DefaultRelationalQueryEngine;
-import com.avaje.ebeaninternal.server.resource.ResourceManager;
-import com.avaje.ebeaninternal.server.resource.ResourceManagerFactory;
-import com.avaje.ebeaninternal.server.text.json.DJsonContext;
-<<<<<<< HEAD
-import com.avaje.ebeaninternal.server.text.json.DefaultJsonValueAdapter;
-import com.avaje.ebeaninternal.server.transaction.AutoCommitTransactionManager;
-=======
->>>>>>> 58755a51
-import com.avaje.ebeaninternal.server.transaction.DefaultTransactionScopeManager;
-import com.avaje.ebeaninternal.server.transaction.ExternalTransactionScopeManager;
-import com.avaje.ebeaninternal.server.transaction.JtaTransactionManager;
-import com.avaje.ebeaninternal.server.transaction.TransactionManager;
-import com.avaje.ebeaninternal.server.transaction.TransactionScopeManager;
-import com.avaje.ebeaninternal.server.type.DefaultTypeManager;
-import com.avaje.ebeaninternal.server.type.TypeManager;
-
-/**
- * Used to extend the ServerConfig with additional objects used to configure and
- * construct an EbeanServer.
- */
-public class InternalConfiguration {
-
-  private static final Logger logger = LoggerFactory.getLogger(InternalConfiguration.class);
-
-  private final ServerConfig serverConfig;
-
-  private final BootupClasses bootupClasses;
-
-  private final DeployInherit deployInherit;
-
-  private final ResourceManager resourceManager;
-
-  private final DeployOrmXml deployOrmXml;
-
-  private final TypeManager typeManager;
-
-  private final Binder binder;
-
-  private final DeployCreateProperties deployCreateProperties;
-
-  private final DeployUtil deployUtil;
-
-  private final BeanDescriptorManager beanDescriptorManager;
-
-  private final TransactionManager transactionManager;
-
-  private final TransactionScopeManager transactionScopeManager;
-
-  private final CQueryEngine cQueryEngine;
-
-  private final ClusterManager clusterManager;
-
-  private final ServerCacheManager cacheManager;
-
-  private final ExpressionFactory expressionFactory;
-
-  private final SpiBackgroundExecutor backgroundExecutor;
-
-  private final PstmtBatch pstmtBatch;
-
-  private final XmlConfig xmlConfig;
-
-  public InternalConfiguration(XmlConfig xmlConfig, ClusterManager clusterManager,
-      ServerCacheManager cacheManager, SpiBackgroundExecutor backgroundExecutor,
-      ServerConfig serverConfig, BootupClasses bootupClasses, PstmtBatch pstmtBatch) {
-
-    this.xmlConfig = xmlConfig;
-    this.pstmtBatch = pstmtBatch;
-    this.clusterManager = clusterManager;
-    this.backgroundExecutor = backgroundExecutor;
-    this.cacheManager = cacheManager;
-    this.serverConfig = serverConfig;
-    this.bootupClasses = bootupClasses;
-    this.expressionFactory = new DefaultExpressionFactory();
-
-    this.typeManager = new DefaultTypeManager(serverConfig, bootupClasses);
-    this.binder = new Binder(typeManager);
-
-    this.resourceManager = ResourceManagerFactory.createResourceManager(serverConfig);
-    this.deployOrmXml = new DeployOrmXml(resourceManager.getResourceSource());
-    this.deployInherit = new DeployInherit(bootupClasses);
-
-    this.deployCreateProperties = new DeployCreateProperties(typeManager);
-    this.deployUtil = new DeployUtil(typeManager, serverConfig);
-
-    this.beanDescriptorManager = new BeanDescriptorManager(this);
-    beanDescriptorManager.deploy();
-
-    this.transactionManager = createTransactionManager();
-
-    this.cQueryEngine = new CQueryEngine(serverConfig.getDatabasePlatform(), binder);
-
-    ExternalTransactionManager externalTransactionManager = serverConfig.getExternalTransactionManager();
-    if (externalTransactionManager == null && serverConfig.isUseJtaTransactionManager()) {
-      externalTransactionManager = new JtaTransactionManager();
-    }
-    if (externalTransactionManager != null) {
-      externalTransactionManager.setTransactionManager(transactionManager);
-      this.transactionScopeManager = new ExternalTransactionScopeManager(transactionManager, externalTransactionManager);
-      logger.info("Using Transaction Manager [" + externalTransactionManager.getClass() + "]");
-    } else {
-      this.transactionScopeManager = new DefaultTransactionScopeManager(transactionManager);
-    }
-
-  }
-  
-  /**
-   * Create the TransactionManager taking into account autoCommit mode.
-   */
-  private TransactionManager createTransactionManager() {
-    
-    if (isAutoCommitMode()) {
-      return new AutoCommitTransactionManager(clusterManager, backgroundExecutor, serverConfig, beanDescriptorManager, this.getBootupClasses());
-    }
-    
-    return new TransactionManager(clusterManager, backgroundExecutor, serverConfig, beanDescriptorManager, this.getBootupClasses());
-  }
-  
-  /**
-   * Return true if autoCommit mode is on.
-   */
-  private boolean isAutoCommitMode() {
-    if (serverConfig.isAutoCommitMode()) {
-      // explicitly set
-      return true;
-    }
-    DataSource dataSource = serverConfig.getDataSource();
-    if (dataSource instanceof DataSourcePool && ((DataSourcePool)dataSource).getAutoCommit()) {
-      // We know the DataSourcePool is using autoCommit
-      return true;
-    }
-    return false;
-  }
-
-  public JsonContext createJsonContext(SpiEbeanServer server) {
-    
-    return new DJsonContext(server);
-  }
-
-  public XmlConfig getXmlConfig() {
-    return xmlConfig;
-  }
-
-  public AutoFetchManager createAutoFetchManager(SpiEbeanServer server) {
-    return AutoFetchManagerFactory.create(server, serverConfig, resourceManager);
-  }
-
-  public RelationalQueryEngine createRelationalQueryEngine() {
-    return new DefaultRelationalQueryEngine(binder, serverConfig.getDatabaseBooleanTrue());
-  }
-
-  public OrmQueryEngine createOrmQueryEngine() {
-    return new DefaultOrmQueryEngine(beanDescriptorManager, cQueryEngine);
-  }
-
-  public Persister createPersister(SpiEbeanServer server) {
-    return new DefaultPersister(server, binder, beanDescriptorManager, pstmtBatch);
-  }
-
-  public PstmtBatch getPstmtBatch() {
-    return pstmtBatch;
-  }
-
-  public ServerCacheManager getCacheManager() {
-    return cacheManager;
-  }
-
-  public BootupClasses getBootupClasses() {
-    return bootupClasses;
-  }
-
-  public DatabasePlatform getDatabasePlatform() {
-    return serverConfig.getDatabasePlatform();
-  }
-
-  public ServerConfig getServerConfig() {
-    return serverConfig;
-  }
-
-  public ExpressionFactory getExpressionFactory() {
-    return expressionFactory;
-  }
-
-  public TypeManager getTypeManager() {
-    return typeManager;
-  }
-
-  public Binder getBinder() {
-    return binder;
-  }
-
-  public BeanDescriptorManager getBeanDescriptorManager() {
-    return beanDescriptorManager;
-  }
-
-  public DeployInherit getDeployInherit() {
-    return deployInherit;
-  }
-
-  public ResourceManager getResourceManager() {
-    return resourceManager;
-  }
-
-  public DeployOrmXml getDeployOrmXml() {
-    return deployOrmXml;
-  }
-
-  public DeployCreateProperties getDeployCreateProperties() {
-    return deployCreateProperties;
-  }
-
-  public DeployUtil getDeployUtil() {
-    return deployUtil;
-  }
-
-  public TransactionManager getTransactionManager() {
-    return transactionManager;
-  }
-
-  public TransactionScopeManager getTransactionScopeManager() {
-    return transactionScopeManager;
-  }
-
-  public CQueryEngine getCQueryEngine() {
-    return cQueryEngine;
-  }
-
-  public ClusterManager getClusterManager() {
-    return clusterManager;
-  }
-
-  public SpiBackgroundExecutor getBackgroundExecutor() {
-    return backgroundExecutor;
-  }
-
-}
+package com.avaje.ebeaninternal.server.core;
+
+import javax.sql.DataSource;
+
+import org.slf4j.Logger;
+import org.slf4j.LoggerFactory;
+
+import com.avaje.ebean.ExpressionFactory;
+import com.avaje.ebean.cache.ServerCacheManager;
+import com.avaje.ebean.config.ExternalTransactionManager;
+import com.avaje.ebean.config.ServerConfig;
+import com.avaje.ebean.config.dbplatform.DatabasePlatform;
+import com.avaje.ebean.text.json.JsonContext;
+import com.avaje.ebeaninternal.api.SpiBackgroundExecutor;
+import com.avaje.ebeaninternal.api.SpiEbeanServer;
+import com.avaje.ebeaninternal.server.autofetch.AutoFetchManager;
+import com.avaje.ebeaninternal.server.autofetch.AutoFetchManagerFactory;
+import com.avaje.ebeaninternal.server.cluster.ClusterManager;
+import com.avaje.ebeaninternal.server.deploy.BeanDescriptorManager;
+import com.avaje.ebeaninternal.server.deploy.DeployOrmXml;
+import com.avaje.ebeaninternal.server.deploy.parse.DeployCreateProperties;
+import com.avaje.ebeaninternal.server.deploy.parse.DeployInherit;
+import com.avaje.ebeaninternal.server.deploy.parse.DeployUtil;
+import com.avaje.ebeaninternal.server.expression.DefaultExpressionFactory;
+import com.avaje.ebeaninternal.server.lib.sql.DataSourcePool;
+import com.avaje.ebeaninternal.server.persist.Binder;
+import com.avaje.ebeaninternal.server.persist.DefaultPersister;
+import com.avaje.ebeaninternal.server.query.CQueryEngine;
+import com.avaje.ebeaninternal.server.query.DefaultOrmQueryEngine;
+import com.avaje.ebeaninternal.server.query.DefaultRelationalQueryEngine;
+import com.avaje.ebeaninternal.server.resource.ResourceManager;
+import com.avaje.ebeaninternal.server.resource.ResourceManagerFactory;
+import com.avaje.ebeaninternal.server.text.json.DJsonContext;
+import com.avaje.ebeaninternal.server.transaction.AutoCommitTransactionManager;
+import com.avaje.ebeaninternal.server.transaction.DefaultTransactionScopeManager;
+import com.avaje.ebeaninternal.server.transaction.ExternalTransactionScopeManager;
+import com.avaje.ebeaninternal.server.transaction.JtaTransactionManager;
+import com.avaje.ebeaninternal.server.transaction.TransactionManager;
+import com.avaje.ebeaninternal.server.transaction.TransactionScopeManager;
+import com.avaje.ebeaninternal.server.type.DefaultTypeManager;
+import com.avaje.ebeaninternal.server.type.TypeManager;
+
+/**
+ * Used to extend the ServerConfig with additional objects used to configure and
+ * construct an EbeanServer.
+ * 
+ * @author rbygrave
+ */
+public class InternalConfiguration {
+
+  private static final Logger logger = LoggerFactory.getLogger(InternalConfiguration.class);
+
+  private final ServerConfig serverConfig;
+
+  private final BootupClasses bootupClasses;
+
+  private final DeployInherit deployInherit;
+
+  private final ResourceManager resourceManager;
+
+  private final DeployOrmXml deployOrmXml;
+
+  private final TypeManager typeManager;
+
+  private final Binder binder;
+
+  private final DeployCreateProperties deployCreateProperties;
+
+  private final DeployUtil deployUtil;
+
+  private final BeanDescriptorManager beanDescriptorManager;
+
+  private final TransactionManager transactionManager;
+
+  private final TransactionScopeManager transactionScopeManager;
+
+  private final CQueryEngine cQueryEngine;
+
+  private final ClusterManager clusterManager;
+
+  private final ServerCacheManager cacheManager;
+
+  private final ExpressionFactory expressionFactory;
+
+  private final SpiBackgroundExecutor backgroundExecutor;
+
+  private final PstmtBatch pstmtBatch;
+
+  private final XmlConfig xmlConfig;
+
+  public InternalConfiguration(XmlConfig xmlConfig, ClusterManager clusterManager,
+      ServerCacheManager cacheManager, SpiBackgroundExecutor backgroundExecutor,
+      ServerConfig serverConfig, BootupClasses bootupClasses, PstmtBatch pstmtBatch) {
+
+    this.xmlConfig = xmlConfig;
+    this.pstmtBatch = pstmtBatch;
+    this.clusterManager = clusterManager;
+    this.backgroundExecutor = backgroundExecutor;
+    this.cacheManager = cacheManager;
+    this.serverConfig = serverConfig;
+    this.bootupClasses = bootupClasses;
+    this.expressionFactory = new DefaultExpressionFactory();
+
+    this.typeManager = new DefaultTypeManager(serverConfig, bootupClasses);
+    this.binder = new Binder(typeManager);
+
+    this.resourceManager = ResourceManagerFactory.createResourceManager(serverConfig);
+    this.deployOrmXml = new DeployOrmXml(resourceManager.getResourceSource());
+    this.deployInherit = new DeployInherit(bootupClasses);
+
+    this.deployCreateProperties = new DeployCreateProperties(typeManager);
+    this.deployUtil = new DeployUtil(typeManager, serverConfig);
+
+    this.beanDescriptorManager = new BeanDescriptorManager(this);
+    beanDescriptorManager.deploy();
+
+    this.transactionManager = createTransactionManager();
+
+    this.cQueryEngine = new CQueryEngine(serverConfig.getDatabasePlatform(), binder);
+
+    ExternalTransactionManager externalTransactionManager = serverConfig.getExternalTransactionManager();
+    if (externalTransactionManager == null && serverConfig.isUseJtaTransactionManager()) {
+      externalTransactionManager = new JtaTransactionManager();
+    }
+    if (externalTransactionManager != null) {
+      externalTransactionManager.setTransactionManager(transactionManager);
+      this.transactionScopeManager = new ExternalTransactionScopeManager(transactionManager, externalTransactionManager);
+      logger.info("Using Transaction Manager [" + externalTransactionManager.getClass() + "]");
+    } else {
+      this.transactionScopeManager = new DefaultTransactionScopeManager(transactionManager);
+    }
+
+  }
+  
+  /**
+   * Create the TransactionManager taking into account autoCommit mode.
+   */
+  private TransactionManager createTransactionManager() {
+    
+    if (isAutoCommitMode()) {
+      return new AutoCommitTransactionManager(clusterManager, backgroundExecutor, serverConfig, beanDescriptorManager, this.getBootupClasses());
+    }
+    
+    return new TransactionManager(clusterManager, backgroundExecutor, serverConfig, beanDescriptorManager, this.getBootupClasses());
+  }
+  
+  /**
+   * Return true if autoCommit mode is on.
+   */
+  private boolean isAutoCommitMode() {
+    if (serverConfig.isAutoCommitMode()) {
+      // explicitly set
+      return true;
+    }
+    DataSource dataSource = serverConfig.getDataSource();
+    if (dataSource instanceof DataSourcePool && ((DataSourcePool)dataSource).getAutoCommit()) {
+      // We know the DataSourcePool is using autoCommit
+      return true;
+    }
+    return false;
+  }
+
+  public JsonContext createJsonContext(SpiEbeanServer server) {
+
+    
+    return new DJsonContext(server);
+  }
+
+  public XmlConfig getXmlConfig() {
+    return xmlConfig;
+  }
+
+  public AutoFetchManager createAutoFetchManager(SpiEbeanServer server) {
+    return AutoFetchManagerFactory.create(server, serverConfig, resourceManager);
+  }
+
+  public RelationalQueryEngine createRelationalQueryEngine() {
+    return new DefaultRelationalQueryEngine(binder, serverConfig.getDatabaseBooleanTrue());
+  }
+
+  public OrmQueryEngine createOrmQueryEngine() {
+    return new DefaultOrmQueryEngine(beanDescriptorManager, cQueryEngine);
+  }
+
+  public Persister createPersister(SpiEbeanServer server) {
+    return new DefaultPersister(server, binder, beanDescriptorManager, pstmtBatch);
+  }
+
+  public PstmtBatch getPstmtBatch() {
+    return pstmtBatch;
+  }
+
+  public ServerCacheManager getCacheManager() {
+    return cacheManager;
+  }
+
+  public BootupClasses getBootupClasses() {
+    return bootupClasses;
+  }
+
+  public DatabasePlatform getDatabasePlatform() {
+    return serverConfig.getDatabasePlatform();
+  }
+
+  public ServerConfig getServerConfig() {
+    return serverConfig;
+  }
+
+  public ExpressionFactory getExpressionFactory() {
+    return expressionFactory;
+  }
+
+  public TypeManager getTypeManager() {
+    return typeManager;
+  }
+
+  public Binder getBinder() {
+    return binder;
+  }
+
+  public BeanDescriptorManager getBeanDescriptorManager() {
+    return beanDescriptorManager;
+  }
+
+  public DeployInherit getDeployInherit() {
+    return deployInherit;
+  }
+
+  public ResourceManager getResourceManager() {
+    return resourceManager;
+  }
+
+  public DeployOrmXml getDeployOrmXml() {
+    return deployOrmXml;
+  }
+
+  public DeployCreateProperties getDeployCreateProperties() {
+    return deployCreateProperties;
+  }
+
+  public DeployUtil getDeployUtil() {
+    return deployUtil;
+  }
+
+  public TransactionManager getTransactionManager() {
+    return transactionManager;
+  }
+
+  public TransactionScopeManager getTransactionScopeManager() {
+    return transactionScopeManager;
+  }
+
+  public CQueryEngine getCQueryEngine() {
+    return cQueryEngine;
+  }
+
+  public ClusterManager getClusterManager() {
+    return clusterManager;
+  }
+
+  public SpiBackgroundExecutor getBackgroundExecutor() {
+    return backgroundExecutor;
+  }
+
+}