package com.avaje.ebeaninternal.server.core;

import com.avaje.ebean.*;
import com.avaje.ebean.bean.BeanCollection;
import com.avaje.ebean.bean.CallStack;
import com.avaje.ebean.bean.EntityBean;
import com.avaje.ebean.bean.EntityBeanIntercept;
import com.avaje.ebean.bean.ObjectGraphNode;
import com.avaje.ebean.bean.PersistenceContext;
import com.avaje.ebean.bean.PersistenceContext.WithOption;
import com.avaje.ebean.cache.ServerCacheManager;
import com.avaje.ebean.config.EncryptKeyManager;
import com.avaje.ebean.config.ServerConfig;
import com.avaje.ebean.config.dbplatform.DatabasePlatform;
import com.avaje.ebean.dbmigration.DdlGenerator;
import com.avaje.ebean.event.BeanPersistController;
import com.avaje.ebean.event.BeanQueryAdapter;
import com.avaje.ebean.event.readaudit.ReadAuditLogger;
import com.avaje.ebean.event.readaudit.ReadAuditPrepare;
import com.avaje.ebean.meta.MetaInfoManager;
import com.avaje.ebean.plugin.SpiBeanType;
import com.avaje.ebean.plugin.SpiServer;
import com.avaje.ebean.plugin.SpiServerPlugin;
import com.avaje.ebean.text.csv.CsvReader;
import com.avaje.ebean.text.json.JsonContext;
import com.avaje.ebeaninternal.api.LoadBeanRequest;
import com.avaje.ebeaninternal.api.LoadManyRequest;
import com.avaje.ebeaninternal.api.ScopeTrans;
import com.avaje.ebeaninternal.api.ScopedTransaction;
import com.avaje.ebeaninternal.api.SpiBackgroundExecutor;
import com.avaje.ebeaninternal.api.SpiEbeanPlugin;
import com.avaje.ebeaninternal.api.SpiEbeanServer;
import com.avaje.ebeaninternal.api.SpiQuery;
import com.avaje.ebeaninternal.api.SpiQuery.Mode;
import com.avaje.ebeaninternal.api.SpiQuery.Type;
import com.avaje.ebeaninternal.api.SpiSqlQuery;
import com.avaje.ebeaninternal.api.SpiTransaction;
import com.avaje.ebeaninternal.api.TransactionEventTable;
<<<<<<< HEAD
import com.avaje.ebeaninternal.server.autofetch.AutoFetchManager;
=======
import com.avaje.ebeaninternal.server.autofetch.AutoTuneService;
import com.avaje.ebean.dbmigration.DdlGenerator;
>>>>>>> 74330918
import com.avaje.ebeaninternal.server.deploy.BeanDescriptor;
import com.avaje.ebeaninternal.server.deploy.BeanDescriptorManager;
import com.avaje.ebeaninternal.server.deploy.BeanProperty;
import com.avaje.ebeaninternal.server.deploy.DNativeQuery;
import com.avaje.ebeaninternal.server.deploy.DeployNamedQuery;
import com.avaje.ebeaninternal.server.deploy.DeployNamedUpdate;
import com.avaje.ebeaninternal.server.deploy.InheritInfo;
import com.avaje.ebeaninternal.server.el.ElFilter;
import com.avaje.ebeaninternal.server.lib.ShutdownManager;
import com.avaje.ebeaninternal.server.query.CQuery;
import com.avaje.ebeaninternal.server.query.CQueryEngine;
import com.avaje.ebeaninternal.server.query.CallableQueryIds;
import com.avaje.ebeaninternal.server.query.CallableQueryList;
import com.avaje.ebeaninternal.server.query.CallableQueryRowCount;
import com.avaje.ebeaninternal.server.query.CallableSqlQueryList;
import com.avaje.ebeaninternal.server.query.LimitOffsetPagedList;
import com.avaje.ebeaninternal.server.query.QueryFutureIds;
import com.avaje.ebeaninternal.server.query.QueryFutureList;
import com.avaje.ebeaninternal.server.query.QueryFutureRowCount;
import com.avaje.ebeaninternal.server.query.SqlQueryFutureList;
import com.avaje.ebeaninternal.server.querydefn.DefaultOrmQuery;
import com.avaje.ebeaninternal.server.querydefn.DefaultOrmUpdate;
import com.avaje.ebeaninternal.server.querydefn.DefaultRelationalQuery;
import com.avaje.ebeaninternal.server.text.csv.TCsvReader;
import com.avaje.ebeaninternal.server.transaction.DefaultPersistenceContext;
import com.avaje.ebeaninternal.server.transaction.RemoteTransactionEvent;
import com.avaje.ebeaninternal.server.transaction.TransactionManager;
import com.avaje.ebeaninternal.server.transaction.TransactionScopeManager;
import com.avaje.ebeaninternal.util.ParamTypeHelper;
import com.avaje.ebeaninternal.util.ParamTypeHelper.TypeInfo;
import org.slf4j.Logger;
import org.slf4j.LoggerFactory;

import javax.persistence.OptimisticLockException;
import javax.persistence.PersistenceException;
import java.util.ArrayList;
import java.util.Arrays;
import java.util.Collection;
import java.util.Collections;
import java.util.Iterator;
import java.util.List;
import java.util.Map;
import java.util.ServiceLoader;
import java.util.Set;
import java.util.concurrent.ConcurrentHashMap;
import java.util.concurrent.FutureTask;

/**
 * The default server side implementation of EbeanServer.
 */
public final class DefaultServer implements SpiServer, SpiEbeanServer {

  private static final Logger logger = LoggerFactory.getLogger(DefaultServer.class);

  private static final int IGNORE_LEADING_ELEMENTS = 5;
  
  private static final String AVAJE_EBEAN = Ebean.class.getName().substring(0, 15);
  
  private final ServerConfig serverConfig;
  
  private final String serverName;

  private final DatabasePlatform databasePlatform;

  private final TransactionManager transactionManager;

  private final TransactionScopeManager transactionScopeManager;

  private final int maxCallStack;

  /**
   * Ebean defaults this to true but for EJB compatible behaviour set this to
   * false;
   */
  private final boolean rollbackOnChecked;
  
  /**
   * Handles the save, delete, updateSql CallableSql.
   */
  private final Persister persister;

  private final OrmQueryEngine queryEngine;

  private final RelationalQueryEngine relationalQueryEngine;

  private final ServerCacheManager serverCacheManager;

  private final BeanDescriptorManager beanDescriptorManager;

<<<<<<< HEAD
  private final AutoFetchManager autoFetchManager;
=======
  private final DiffHelp diffHelp;

  private final AutoTuneService autoTuneService;
>>>>>>> 74330918

  private final ReadAuditPrepare readAuditPrepare;

  private final ReadAuditLogger readAuditLogger;

  private final CQueryEngine cqueryEngine;

  private final List<SpiServerPlugin> serverPlugins;

  private DdlGenerator ddlGenerator;

  private final ExpressionFactory expressionFactory;

  private final SpiBackgroundExecutor backgroundExecutor;

  private final DefaultBeanLoader beanLoader;

  private final EncryptKeyManager encryptKeyManager;

  private final JsonContext jsonContext;

  private final MetaInfoManager metaInfoManager;
  
  /**
   * The default PersistenceContextScope used if it is not explicitly set on a query.
   */
  private final PersistenceContextScope defaultPersistenceContextScope;

  /**
   * Flag set when the server has shutdown.
   */
  private boolean shutdown;
  
  /**
   * The default batch size for lazy loading beans or collections.
   */
  private final int lazyLoadBatchSize;

  /** 
   * The query batch size 
   */
  private final int queryBatchSize;

  /**
   * holds plugins (e.g. ddl generator) detected by the service loader
   */
  private List<SpiEbeanPlugin> ebeanPlugins;

  private final boolean updateAllPropertiesInBatch;

  private final boolean collectQueryOrigins;
  
  private final boolean collectQueryStatsByNode;

  /**
   * Cache used to collect statistics based on ObjectGraphNode (used to highlight lazy loading origin points).
   */
  protected final ConcurrentHashMap<ObjectGraphNode, CObjectGraphNodeStatistics> objectGraphStats;

  /**
   * Create the DefaultServer.
   */
  public DefaultServer(InternalConfiguration config, ServerCacheManager cache) {

    this.serverConfig = config.getServerConfig();
    this.objectGraphStats = new ConcurrentHashMap<ObjectGraphNode, CObjectGraphNodeStatistics>();
    this.metaInfoManager = new DefaultMetaInfoManager(this);
    this.serverCacheManager = cache;
    this.databasePlatform = config.getDatabasePlatform();
    this.backgroundExecutor = config.getBackgroundExecutor();

    this.serverName = serverConfig.getName();
    this.lazyLoadBatchSize = serverConfig.getLazyLoadBatchSize();
    this.queryBatchSize = serverConfig.getQueryBatchSize();
    this.cqueryEngine = config.getCQueryEngine();
    this.expressionFactory = config.getExpressionFactory();
    this.encryptKeyManager = serverConfig.getEncryptKeyManager();
    this.defaultPersistenceContextScope = serverConfig.getPersistenceContextScope();

    this.beanDescriptorManager = config.getBeanDescriptorManager();
    beanDescriptorManager.setEbeanServer(this);

    this.updateAllPropertiesInBatch = serverConfig.isUpdateAllPropertiesInBatch();
    this.collectQueryOrigins = serverConfig.isCollectQueryOrigins();
    this.collectQueryStatsByNode = serverConfig.isCollectQueryStatsByNode();
    this.maxCallStack = serverConfig.getMaxCallStack();

    this.rollbackOnChecked = serverConfig.isTransactionRollbackOnChecked();
    this.transactionManager = config.getTransactionManager();
    this.transactionScopeManager = config.getTransactionScopeManager();

    this.persister = config.createPersister(this);
    this.queryEngine = config.createOrmQueryEngine();
    this.relationalQueryEngine = config.createRelationalQueryEngine();

<<<<<<< HEAD
    this.autoFetchManager = config.createAutoFetchManager(this);
    this.adminAutofetch = new MAdminAutofetch(autoFetchManager);
    this.readAuditPrepare = config.getReadAuditPrepare();
    this.readAuditLogger = config.getReadAuditLogger();
=======
    this.autoTuneService = config.createAutoFetchManager(this);
>>>>>>> 74330918

    this.beanLoader = new DefaultBeanLoader(this);
    this.jsonContext = config.createJsonContext(this);
    this.serverPlugins = config.getPlugins();

    // load normal plugins late and call setup on all
    loadAndInitializePlugins(config.getServerConfig());

    configureServerPlugins();
    
    // Register with the JVM Shutdown hook
    ShutdownManager.registerEbeanServer(this);
  }

  private void configureServerPlugins() {

    autoTuneService.startup();

    for (SpiServerPlugin plugin : serverPlugins) {
      plugin.configure(this);
    }
  }

  protected void loadAndInitializePlugins(ServerConfig config) {
    
    List<SpiEbeanPlugin> spiPlugins = new ArrayList<SpiEbeanPlugin>();

    for (SpiEbeanPlugin plugin : ServiceLoader.load(SpiEbeanPlugin.class)) {
      spiPlugins.add(plugin);
      plugin.setup(this, config);

      if (plugin instanceof DdlGenerator) {
        // backwards compatible
        ddlGenerator = (DdlGenerator) plugin;
      }
    }
    
    if (ddlGenerator == null) {
      // ServiceLoader not finding ddlGenerator (typically OSGi) 
      ddlGenerator = new DdlGenerator();
      spiPlugins.add(ddlGenerator);
      ddlGenerator.setup(this, config);
    }

    ebeanPlugins = Collections.unmodifiableList(spiPlugins);
  }

  /**
   * Return the list of registered plugins.
   */
  public List<SpiEbeanPlugin> getSpiEbeanPlugins() {
    return ebeanPlugins;
  }

  /**
   * Execute all the plugins with an online flag indicating the DB is up or not.
   */
  public void executePlugins(boolean online) {
    for (SpiEbeanPlugin plugin : ebeanPlugins) {
      plugin.execute(online);
    }
    for (SpiServerPlugin plugin : serverPlugins) {
      plugin.online(online);
    }
  }

  @Override
  public boolean isCollectQueryOrigins() {
    return collectQueryOrigins;
  }

  @Override
  public boolean isUpdateAllPropertiesInBatch() {
    return updateAllPropertiesInBatch;
  }

  public int getLazyLoadBatchSize() {
    return lazyLoadBatchSize;
  }

  public ServerConfig getServerConfig() {
    return serverConfig;
  }

  public DatabasePlatform getDatabasePlatform() {
    return databasePlatform;
  }
  
  @Override
  public MetaInfoManager getMetaInfoManager() {
    return metaInfoManager;
  }

  @Override
  public SpiServer getPluginApi() {
    return this;
  }

  public BackgroundExecutor getBackgroundExecutor() {
    return backgroundExecutor;
  }

  public ExpressionFactory getExpressionFactory() {
    return expressionFactory;
  }

  public DdlGenerator getDdlGenerator() {
    return ddlGenerator;
  }

  public AutoTune getAutoTune() {
    return autoTuneService;
  }

  @Override
  public ReadAuditPrepare getReadAuditPrepare() {
    return readAuditPrepare;
  }

  @Override
  public ReadAuditLogger getReadAuditLogger() {
    return readAuditLogger;
  }

  /**
   * Run any initialisation required before registering with the ClusterManager.
   */
  public void initialise() {
    if (encryptKeyManager != null) {
      encryptKeyManager.initialise();
    }
    List<BeanDescriptor<?>> list = beanDescriptorManager.getBeanDescriptorList();
    for (int i = 0; i < list.size(); i++) {
      list.get(i).cacheInitialise();
    }

  }

  /**
   * Start any services after registering with the ClusterManager.
   */
  public void start() {
  }

  /**
   * Shutting down via JVM Shutdown hook.
   */
  public void shutdownManaged() {
    synchronized (this) {
      shutdownInternal(true, false);
    }
  }

  /**
   * Shutting down manually.
   */
  public void shutdown(boolean shutdownDataSource, boolean deregisterDriver) {
    synchronized (this) {
      // Unregister from JVM Shutdown hook
      ShutdownManager.unregisterEbeanServer(this);
      shutdownInternal(shutdownDataSource, deregisterDriver);
    }
  }

  /**
   * Shutdown the services like threads and DataSource.
   */
  private void shutdownInternal(boolean shutdownDataSource, boolean deregisterDriver) {

    logger.debug("Shutting down EbeanServer " + getName());
    if (shutdown) {
      // Already shutdown
      return;
    }
    shutdownPlugins();

    // shutdown autofetch profile collection
    autoTuneService.shutdown();
    // shutdown background threads
    backgroundExecutor.shutdown();
    // shutdown DataSource (if its an Ebean one)
    transactionManager.shutdown(shutdownDataSource, deregisterDriver);
    shutdown = true;
  }

  private void shutdownPlugins() {

    for (SpiServerPlugin plugin : serverPlugins) {
      try {
        plugin.shutdown();
      } catch (Throwable e) {
        logger.error("Error when shutting down plugin", e);
      }
    }
  }

  /**
   * Return the server name.
   */
  public String getName() {
    return serverName;
  }

  public BeanState getBeanState(Object bean) {
    if (bean instanceof EntityBean) {
      return new DefaultBeanState((EntityBean) bean);
    }
    // Not an entity bean
    return null;
  }

  /**
   * Run the cache warming queries on all beans that have them defined.
   */
  public void runCacheWarming() {
    List<BeanDescriptor<?>> descList = beanDescriptorManager.getBeanDescriptorList();
    for (int i = 0; i < descList.size(); i++) {
      descList.get(i).runCacheWarming();
    }
  }

  public void runCacheWarming(Class<?> beanType) {
    BeanDescriptor<?> desc = beanDescriptorManager.getBeanDescriptor(beanType);
    if (desc == null) {
      String msg = "Is " + beanType + " an entity? Could not find a BeanDescriptor";
      throw new PersistenceException(msg);
    } else {
      desc.runCacheWarming();
    }
  }

  /**
   * Compile a query. Only valid for ORM queries.
   */
  public <T> CQuery<T> compileQuery(Query<T> query, Transaction t) {
    SpiOrmQueryRequest<T> qr = createQueryRequest(Type.SUBQUERY, query, t);
    OrmQueryRequest<T> orm = (OrmQueryRequest<T>) qr;
    return cqueryEngine.buildQuery(orm);
  }

  public CQueryEngine getQueryEngine() {
    return cqueryEngine;
  }

  public ServerCacheManager getServerCacheManager() {
    return serverCacheManager;
  }

  public void refreshMany(Object parentBean, String propertyName, Transaction t) {

    beanLoader.refreshMany(checkEntityBean(parentBean), propertyName, t);
  }

  public void refreshMany(Object parentBean, String propertyName) {

    beanLoader.refreshMany(checkEntityBean(parentBean), propertyName);
  }

  public void loadMany(LoadManyRequest loadRequest) {

    beanLoader.loadMany(loadRequest);
  }

  public void loadMany(BeanCollection<?> bc, boolean onlyIds) {

    beanLoader.loadMany(bc, onlyIds);
  }

  public void refresh(Object bean) {

    beanLoader.refresh(checkEntityBean(bean));
  }

  public void loadBean(LoadBeanRequest loadRequest) {

    beanLoader.loadBean(loadRequest);
  }

  public void loadBean(EntityBeanIntercept ebi) {

    beanLoader.loadBean(ebi);
  }

  public Map<String, ValuePair> diff(Object a, Object b) {
    if (a == null) {
      return null;
    }

    BeanDescriptor<?> desc = getBeanDescriptor(a.getClass());
    return DiffHelp.diff(a, b, desc);
  }

  /**
   * Process committed beans from another framework or server in another
   * cluster.
   * <p>
   * This notifies this instance of the framework that beans have been committed
   * externally to it. Either by another framework or clustered server. It needs
   * to maintain its cache and text indexes appropriately.
   * </p>
   */
  public void externalModification(TransactionEventTable tableEvent) {
    SpiTransaction t = transactionScopeManager.get();
    if (t != null) {
      t.getEvent().add(tableEvent);
    } else {
      transactionManager.externalModification(tableEvent);
    }
  }

  /**
   * Developer informing eBean that tables where modified outside of eBean.
   * Invalidate the cache etc as required.
   */
  public void externalModification(String tableName, boolean inserts, boolean updates, boolean deletes) {

    TransactionEventTable evt = new TransactionEventTable();
    evt.add(tableName, inserts, updates, deletes);

    externalModification(evt);
  }

  /**
   * Clear the query execution statistics.
   */
  public void clearQueryStatistics() {
    for (BeanDescriptor<?> desc : getBeanDescriptors()) {
      desc.clearQueryStatistics();
    }
  }

  /**
   * Create a new EntityBean bean.
   * <p>
   * This will generally return a subclass of the parameter 'type' which
   * additionally implements the EntityBean interface. That is, the returned
   * bean is typically an instance of a dynamically generated class.
   * </p>
   */
  @SuppressWarnings("unchecked")
  public <T> T createEntityBean(Class<T> type) {
    BeanDescriptor<T> desc = getBeanDescriptor(type);
    return (T) desc.createEntityBean();
  }

  /**
   * Return a Reference bean.
   * <p>
   * If a current transaction is active then this will check the Context of that
   * transaction to see if the bean is already loaded. If it is already loaded
   * then it will returned that object.
   * </p>
   */
  @SuppressWarnings({ "unchecked", "rawtypes" })
  public <T> T getReference(Class<T> type, Object id) {

    if (id == null) {
      throw new NullPointerException("The id is null");
    }

    BeanDescriptor desc = getBeanDescriptor(type);
    // convert the id type if necessary
    id = desc.convertId(id);

    Object ref = null;
    PersistenceContext ctx = null;

    SpiTransaction t = transactionScopeManager.get();
    if (t != null) {
      // first try the persistence context
      ctx = t.getPersistenceContext();
      ref = ctx.get(type, id);
    }

    if (ref == null) {
      InheritInfo inheritInfo = desc.getInheritInfo();
      if (inheritInfo != null) {
        // we actually need to do a query because
        // we don't know the type without the
        // discriminator value
        BeanProperty idProp = desc.getIdProperty();
        if (idProp == null) {
          throw new PersistenceException("No ID properties for this type? " + desc);          
        }
        
        // just select the id properties and
        // the discriminator column (auto added)
        Query<T> query = createQuery(type);
        query.select(idProp.getName()).setId(id);

        ref = query.findUnique();

      } else {
        // use the default reference options
        ref = desc.createReference(null, id);
      }

      if (ctx != null && (ref instanceof EntityBean)) {
        // Not putting a vanilla reference in the persistence context
        ctx.put(id, ref);
      }
    }
    return (T) ref;
  }

  @Override
  public void register(TransactionCallback transactionCallback) {
    Transaction transaction = currentTransaction();
    if (transaction == null) {
      throw new PersistenceException("Not currently active transaction when trying to register transactionCallback");
    }
    transaction.register(transactionCallback);
  }

  /**
   * Creates a new Transaction that is NOT stored in TransactionThreadLocal. Use
   * this when you want a thread to have a second independent transaction.
   */
  public Transaction createTransaction() {

    return transactionManager.createTransaction(true, -1);
  }

  /**
   * Create a transaction additionally specify the Isolation level.
   * <p>
   * Note that this transaction is not stored in a thread local.
   * </p>
   */
  public Transaction createTransaction(TxIsolation isolation) {

    return transactionManager.createTransaction(true, isolation.getLevel());
  }

  public <T> T execute(TxCallable<T> c) {
    return execute(null, c);
  }

  public <T> T execute(TxScope scope, TxCallable<T> c) {
    ScopeTrans scopeTrans = createScopeTrans(scope);
    try {
      return c.call();

    } catch (Error e) {
      throw scopeTrans.caughtError(e);

    } catch (RuntimeException e) {
      throw scopeTrans.caughtThrowable(e);

    } finally {
      scopeTrans.onFinally();
    }
  }

  public void execute(TxRunnable r) {
    execute(null, r);
  }

  public void execute(TxScope scope, TxRunnable r) {
    ScopeTrans scopeTrans = createScopeTrans(scope);
    try {
      r.run();

    } catch (Error e) {
      throw scopeTrans.caughtError(e);

    } catch (RuntimeException e) {
      throw scopeTrans.caughtThrowable(e);

    } finally {
      scopeTrans.onFinally();
    }
  }

  /**
   * Determine whether to create a new transaction or not.
   * <p>
   * This will also potentially throw exceptions for MANDATORY and NEVER types.
   * </p>
   */
  private boolean createNewTransaction(SpiTransaction t, TxScope scope) {

    TxType type = scope.getType();
    switch (type) {
    case REQUIRED:
      return t == null;

    case REQUIRES_NEW:
      return true;

    case MANDATORY:
      if (t == null) {
        throw new PersistenceException("Transaction missing when MANDATORY");
      }
      return true;

    case NEVER:
      if (t != null) {
        throw new PersistenceException("Transaction exists for Transactional NEVER");
      }
      return false;

    case SUPPORTS:
      return false;

    case NOT_SUPPORTED:
      throw new RuntimeException("NOT_SUPPORTED should already be handled?");

    default:
      throw new RuntimeException("Should never get here?");
    }
  }

  public ScopeTrans createScopeTrans(TxScope txScope) {

    if (txScope == null) {
      // create a TxScope with default settings
      txScope = new TxScope();
    }

    SpiTransaction suspended = null;

    // get current transaction from ThreadLocal or equivalent
    SpiTransaction t = transactionScopeManager.get();

    boolean newTransaction;
    if (txScope.getType().equals(TxType.NOT_SUPPORTED)) {
      // Suspend existing transaction and
      // run without a transaction in scope
      newTransaction = false;
      suspended = t;
      t = null;

    } else {
      // create a new Transaction based on TxType and t
      newTransaction = createNewTransaction(t, txScope);

      if (newTransaction) {
        // suspend existing transaction (if there is one)
        suspended = t;

        // create a new transaction
        int isoLevel = -1;
        TxIsolation isolation = txScope.getIsolation();
        if (isolation != null) {
          isoLevel = isolation.getLevel();
        }
        t = transactionManager.createTransaction(true, isoLevel);
      }
    }

    // replace the current transaction ... ScopeTrans.onFinally()
    // has the job of restoring the suspended transaction
    transactionScopeManager.replace(t);

    return new ScopeTrans(rollbackOnChecked, newTransaction, t, txScope, suspended, transactionScopeManager);
  }

  /**
   * Returns the current transaction (or null) from the scope.
   */
  public SpiTransaction getCurrentServerTransaction() {
    return transactionScopeManager.get();
  }

  /**
   * Start a transaction with 'REQUIRED' semantics.
   * <p>
   * If a transaction already exists that transaction will be used.
   * </p>
   * <p>
   * Note that the transaction is stored in a ThreadLocal variable.
   * </p>
   */
  public Transaction beginTransaction() {
    return beginTransaction(TxScope.required());
  }

  public Transaction beginTransaction(TxScope scope) {
    ScopeTrans scopeTrans = createScopeTrans(scope);
    return new ScopedTransaction(scopeTrans);
  }

  /**
   * Start a transaction with a specific Isolation Level.
   * <p>
   * Note that the transaction is stored in a ThreadLocal variable.
   * </p>
   */
  public Transaction beginTransaction(TxIsolation isolation) {
    // start an explicit transaction
    SpiTransaction t = transactionManager.createTransaction(true, isolation.getLevel());
    transactionScopeManager.set(t);
    return t;
  }

  /**
   * Return the current transaction or null if there is not one currently in
   * scope.
   */
  public Transaction currentTransaction() {
    return transactionScopeManager.get();
  }

  /**
   * Commit the current transaction.
   */
  public void commitTransaction() {
    transactionScopeManager.commit();
  }

  /**
   * Rollback the current transaction.
   */
  public void rollbackTransaction() {
    transactionScopeManager.rollback();
  }

  /**
   * If the current transaction has already been committed do nothing otherwise
   * rollback the transaction.
   * <p>
   * Useful to put in a finally block to ensure the transaction is ended, rather
   * than a rollbackTransaction() in each catch block.
   * </p>
   * <p>
   * Code example:<br />
   * 
   * <pre>
   * &lt;code&gt;
   * Ebean.startTransaction();
   * try {
   * 	// do some fetching and or persisting
   * 
   * 	// commit at the end
   * 	Ebean.commitTransaction();
   * 
   * } finally {
   * 	// if commit didn't occur then rollback the transaction
   * 	Ebean.endTransaction();
   * }
   * &lt;/code&gt;
   * </pre>
   * 
   * </p>
   */
  public void endTransaction() {
    transactionScopeManager.end();
  }

  /**
   * return the next unique identity value.
   * <p>
   * Uses the BeanDescriptor deployment information to determine the sequence to
   * use.
   * </p>
   */
  public Object nextId(Class<?> beanType) {
    BeanDescriptor<?> desc = getBeanDescriptor(beanType);
    return desc.nextId(null);
  }

  @SuppressWarnings("unchecked")
  public <T> void sort(List<T> list, String sortByClause) {

    if (list == null) {
      throw new NullPointerException("list is null");
    }
    if (sortByClause == null) {
      throw new NullPointerException("sortByClause is null");
    }
    if (list.size() == 0) {
      // don't need to sort an empty list
      return;
    }
    // use first bean in the list as the correct type
    Class<T> beanType = (Class<T>) list.get(0).getClass();
    BeanDescriptor<T> beanDescriptor = getBeanDescriptor(beanType);
    if (beanDescriptor == null) {
      String m = "BeanDescriptor not found, is [" + beanType + "] an entity bean?";
      throw new PersistenceException(m);
    }
    beanDescriptor.sort(list, sortByClause);
  }

  public <T> Query<T> createQuery(Class<T> beanType) throws PersistenceException {
    return createQuery(beanType, null);
  }

  public <T> Query<T> createNamedQuery(Class<T> beanType, String namedQuery) throws PersistenceException {

    BeanDescriptor<?> desc = getBeanDescriptor(beanType);
    if (desc == null) {
      throw new PersistenceException("Is " + beanType.getName() + " an Entity Bean? BeanDescriptor not found?");
    }
    DeployNamedQuery deployQuery = desc.getNamedQuery(namedQuery);
    if (deployQuery == null) {
      throw new PersistenceException("named query " + namedQuery + " was not found for " + desc.getFullName());
    }

    // this will parse the query
    return new DefaultOrmQuery<T>(beanType, this, expressionFactory, deployQuery);
  }

  public <T> Filter<T> filter(Class<T> beanType) {
    BeanDescriptor<T> desc = getBeanDescriptor(beanType);
    if (desc == null) {
      String m = beanType.getName() + " is NOT an Entity Bean registered with this server?";
      throw new PersistenceException(m);
    }
    return new ElFilter<T>(desc);
  }

  public <T> CsvReader<T> createCsvReader(Class<T> beanType) {
    BeanDescriptor<T> descriptor = getBeanDescriptor(beanType);
    if (descriptor == null) {
      throw new NullPointerException("BeanDescriptor for " + beanType.getName() + " not found");
    }
    return new TCsvReader<T>(this, descriptor);
  }

  public <T> Query<T> find(Class<T> beanType) {
    return createQuery(beanType);
  }

  public <T> Query<T> createQuery(Class<T> beanType, String query) {
    BeanDescriptor<?> desc = getBeanDescriptor(beanType);
    if (desc == null) {
      String m = beanType.getName() + " is NOT an Entity Bean registered with this server?";
      throw new PersistenceException(m);
    }
    switch (desc.getEntityType()) {
    case SQL:
      if (query != null) {
        throw new PersistenceException("You must used Named queries for this Entity " + desc.getFullName());
      }
      // use the "default" SqlSelect
      DeployNamedQuery defaultSqlSelect = desc.getNamedQuery("default");
      return new DefaultOrmQuery<T>(beanType, this, expressionFactory, defaultSqlSelect);

    default:
      return new DefaultOrmQuery<T>(beanType, this, expressionFactory, query);
    }
  }

  public <T> Update<T> createNamedUpdate(Class<T> beanType, String namedUpdate) {
    BeanDescriptor<?> desc = getBeanDescriptor(beanType);
    if (desc == null) {
      String m = beanType.getName() + " is NOT an Entity Bean registered with this server?";
      throw new PersistenceException(m);
    }

    DeployNamedUpdate deployUpdate = desc.getNamedUpdate(namedUpdate);
    if (deployUpdate == null) {
      throw new PersistenceException("named update " + namedUpdate + " was not found for " + desc.getFullName());
    }

    return new DefaultOrmUpdate<T>(beanType, this, desc.getBaseTable(), deployUpdate);
  }

  public <T> Update<T> createUpdate(Class<T> beanType, String ormUpdate) {
    BeanDescriptor<?> desc = getBeanDescriptor(beanType);
    if (desc == null) {
      String m = beanType.getName() + " is NOT an Entity Bean registered with this server?";
      throw new PersistenceException(m);
    }

    return new DefaultOrmUpdate<T>(beanType, this, desc.getBaseTable(), ormUpdate);
  }

  public SqlQuery createSqlQuery(String sql) {
    return new DefaultRelationalQuery(this, sql);
  }

  public SqlQuery createNamedSqlQuery(String namedQuery) {
    DNativeQuery nq = beanDescriptorManager.getNativeQuery(namedQuery);
    if (nq == null) {
      throw new PersistenceException("SqlQuery " + namedQuery + " not found.");
    }
    return new DefaultRelationalQuery(this, nq.getQuery());
  }

  public SqlUpdate createSqlUpdate(String sql) {
    return new DefaultSqlUpdate(this, sql);
  }

  public CallableSql createCallableSql(String sql) {
    return new DefaultCallableSql(this, sql);
  }

  public SqlUpdate createNamedSqlUpdate(String namedQuery) {
    DNativeQuery nq = beanDescriptorManager.getNativeQuery(namedQuery);
    if (nq == null) {
      throw new PersistenceException("SqlUpdate " + namedQuery + " not found.");
    }
    return new DefaultSqlUpdate(this, nq.getQuery());
  }

  public <T> T find(Class<T> beanType, Object uid) {

    return find(beanType, uid, null);
  }

  /**
   * Find a bean using its unique id.
   */
  public <T> T find(Class<T> beanType, Object id, Transaction t) {

    if (id == null) {
      throw new NullPointerException("The id is null");
    }

    Query<T> query = createQuery(beanType).setId(id);
    return findId(query, t);
  }

  private <T> SpiOrmQueryRequest<T> createQueryRequest(Type type, Query<T> query, Transaction t) {

    SpiQuery<T> spiQuery = (SpiQuery<T>) query;
    spiQuery.setType(type);

    BeanDescriptor<T> desc = beanDescriptorManager.getBeanDescriptor(spiQuery.getBeanType());
    spiQuery.setBeanDescriptor(desc);

    return createQueryRequest(desc, spiQuery, t);
  }

  public <T> SpiOrmQueryRequest<T> createQueryRequest(BeanDescriptor<T> desc, SpiQuery<T> query, Transaction t) {

    if (desc.isAutoTunable() && !query.isSqlSelect() && !autoTuneService.tuneQuery(query)) {
      // use deployment FetchType.LAZY/EAGER annotations
      // to define the 'default' select clause
      query.setDefaultSelectClause();
    }

    if (query.selectAllForLazyLoadProperty()) {
      // we need to select all properties to ensure the lazy load property
      // was included (was not included by default or via autoTune).
      if (logger.isDebugEnabled()) {
        logger.debug("Using selectAllForLazyLoadProperty");
      }
    }

    // if determine cost and no origin for AutoTune
    if (query.getParentNode() == null) {
      query.setOrigin(createCallStack());
    }

    // determine extra joins required to support where clause
    // predicates on *ToMany properties
    if (query.initManyWhereJoins()) {
      // we need a sql distinct now
      query.setSqlDistinct(true);
    }

    boolean allowOneManyFetch = true;
    if (Mode.LAZYLOAD_MANY.equals(query.getMode())) {
      allowOneManyFetch = false;

    } else if (query.hasMaxRowsOrFirstRow() && !query.isRawSql() && !query.isSqlSelect()) {
      // convert ALL fetch joins to Many's to be query joins
      // so that limit offset type SQL clauses work
      allowOneManyFetch = false;
    }

    query.convertManyFetchJoinsToQueryJoins(allowOneManyFetch, queryBatchSize);

    SpiTransaction serverTrans = (SpiTransaction) t;
    OrmQueryRequest<T> request = new OrmQueryRequest<T>(this, queryEngine, query, desc, serverTrans);

    BeanQueryAdapter queryAdapter = desc.getQueryAdapter();
    if (queryAdapter != null) {
      // adaption of the query probably based on the
      // current user
      queryAdapter.preQuery(request);
    }

    // the query hash after any tuning
    request.calculateQueryPlanHash();

    return request;
  }

  /**
   * Try to get the object out of the persistence context.
   */
  @SuppressWarnings("unchecked")
  private <T> T findIdCheckPersistenceContextAndCache(Transaction transaction, BeanDescriptor<T> beanDescriptor, SpiQuery<T> query) {

    SpiTransaction t = (SpiTransaction) transaction;
    if (t == null) {
      t = getCurrentServerTransaction();
    }
    PersistenceContext context = null;
    if (t != null && useTransactionPersistenceContext(query)) {
      // first look in the transaction scoped persistence context
      context = t.getPersistenceContext();
      if (context != null) {
        WithOption o = context.getWithOption(beanDescriptor.getBeanType(), query.getId());
        if (o != null) {
          if (o.isDeleted()) {
            // Bean was previously deleted in the same transaction / persistence context
            return null;
          }
          // Return the entity bean instance from the persistence context
          return (T) o.getBean();
        }
      }
    }

    if (!beanDescriptor.calculateUseCache(query.isUseBeanCache())) {
      // not using bean cache
      return null;
    }

    // Hit the L2 bean cache
    return beanDescriptor.cacheBeanGet(query, context);
  }

  /**
   * Return true if transactions PersistenceContext should be used.
   */
  private <T> boolean useTransactionPersistenceContext(SpiQuery<T> query) {
    return PersistenceContextScope.TRANSACTION.equals(getPersistenceContextScope(query));
  }

  /**
   * Return the PersistenceContextScope to use defined at query or server level.
   */
  public PersistenceContextScope getPersistenceContextScope(SpiQuery<?> query) {
    PersistenceContextScope scope = query.getPersistenceContextScope();
    return (scope != null) ? scope : defaultPersistenceContextScope;
  }

  @SuppressWarnings("unchecked")
  private <T> T findId(Query<T> query, Transaction t) {

    SpiQuery<T> spiQuery = (SpiQuery<T>) query;
    spiQuery.setType(Type.BEAN);

    BeanDescriptor<T> desc = beanDescriptorManager.getBeanDescriptor(spiQuery.getBeanType());
    spiQuery.setBeanDescriptor(desc);

    if (SpiQuery.Mode.NORMAL.equals(spiQuery.getMode()) && !spiQuery.isLoadBeanCache()) {
      // See if we can skip doing the fetch completely by getting the bean from the
      // persistence context or the bean cache
      T bean = findIdCheckPersistenceContextAndCache(t, desc, spiQuery);
      if (bean != null) {
        return bean;
      }
    }

    SpiOrmQueryRequest<T> request = createQueryRequest(desc, spiQuery, t);
    try {
      request.initTransIfRequired();
      return (T) request.findId();

    } finally {
      request.endTransIfRequired();
    }
  }

  public <T> T findUnique(Query<T> query, Transaction t) {

    // actually a find by Id type of query...
    // ... perhaps with joins and cache hints
    Object id = query.getId();
    if (id != null) {
      return findId(query, t);
    }

    BeanDescriptor<T> desc = beanDescriptorManager.getBeanDescriptor(query.getBeanType());

    T bean = desc.cacheNaturalKeyLookup((SpiQuery<T>) query, (SpiTransaction) t);
    if (bean != null) {
      return bean;
    }

    // a query that is expected to return either 0 or 1 rows
    List<T> list = findList(query, t);

    if (list.size() == 0) {
      return null;
      
    } else if (list.size() > 1) {
      throw new PersistenceException("Unique expecting 0 or 1 rows but got [" + list.size() + "]");
      
    } else {
      return list.get(0);
    }
  }

  @SuppressWarnings({ "unchecked", "rawtypes" })
  public <T> Set<T> findSet(Query<T> query, Transaction t) {

    SpiOrmQueryRequest request = createQueryRequest(Type.SET, query, t);

    Object result = request.getFromQueryCache();
    if (result != null) {
      return (Set<T>) result;
    }

    try {
      request.initTransIfRequired();
      return (Set<T>) request.findSet();

    } finally {
      request.endTransIfRequired();
    }
  }

  @SuppressWarnings({ "unchecked", "rawtypes" })
  public <T> Map<?, T> findMap(Query<T> query, Transaction t) {

    SpiOrmQueryRequest request = createQueryRequest(Type.MAP, query, t);

    Object result = request.getFromQueryCache();
    if (result != null) {
      return (Map<?, T>) result;
    }

    try {
      request.initTransIfRequired();
      return (Map<?, T>) request.findMap();

    } finally {
      request.endTransIfRequired();
    }
  }

  public <T> int findRowCount(Query<T> query, Transaction t) {

    SpiQuery<T> copy = ((SpiQuery<T>) query).copy();
    return findRowCountWithCopy(copy, t);
  }

  public <T> int findRowCountWithCopy(Query<T> query, Transaction t) {

    SpiOrmQueryRequest<T> request = createQueryRequest(Type.ROWCOUNT, query, t);
    try {
      request.initTransIfRequired();
      return request.findRowCount();

    } finally {
      request.endTransIfRequired();
    }
  }

  public <T> List<Object> findIds(Query<T> query, Transaction t) {

    SpiQuery<T> copy = ((SpiQuery<T>) query).copy();

    return findIdsWithCopy(copy, t);
  }

  public <T> List<Object> findIdsWithCopy(Query<T> query, Transaction t) {

    SpiOrmQueryRequest<T> request = createQueryRequest(Type.ID_LIST, query, t);
    try {
      request.initTransIfRequired();
      return request.findIds();
      
    } finally {
      request.endTransIfRequired();
    }
  }

  public <T> int delete(Query<T> query, Transaction t) {

    SpiOrmQueryRequest<T> request = createQueryRequest(Type.DELETE, query, t);
    try {
      request.initTransIfRequired();
      return request.delete();
    } finally {
      request.endTransIfRequired();
    }
  }

  public <T> FutureRowCount<T> findFutureRowCount(Query<T> q, Transaction t) {

    SpiQuery<T> copy = ((SpiQuery<T>) q).copy();
    copy.setFutureFetch(true);

    Transaction newTxn = createTransaction();

    CallableQueryRowCount<T> call = new CallableQueryRowCount<T>(this, copy, newTxn);

    QueryFutureRowCount<T> queryFuture = new QueryFutureRowCount<T>(call);
    backgroundExecutor.execute(queryFuture.getFutureTask());

    return queryFuture;
  }

  public <T> FutureIds<T> findFutureIds(Query<T> query, Transaction t) {

    SpiQuery<T> copy = ((SpiQuery<T>) query).copy();
    copy.setFutureFetch(true);

    // this is the list we will put the id's in ... create it now so
    // it is available for other threads to read while the id query
    // is still executing (we don't need to wait for it to finish)
    List<Object> idList = Collections.synchronizedList(new ArrayList<Object>());
    copy.setIdList(idList);

    Transaction newTxn = createTransaction();

    CallableQueryIds<T> call = new CallableQueryIds<T>(this, copy, newTxn);
    QueryFutureIds<T> queryFuture = new QueryFutureIds<T>(call);

    backgroundExecutor.execute(queryFuture.getFutureTask());

    return queryFuture;
  }

  public <T> FutureList<T> findFutureList(Query<T> query, Transaction t) {

    SpiQuery<T> spiQuery = (SpiQuery<T>) query;
    spiQuery.setFutureFetch(true);

    // FutureList query always run in it's own persistence content
    spiQuery.setPersistenceContext(new DefaultPersistenceContext());

    if (!spiQuery.isDisableReadAudit()) {
      BeanDescriptor<T> desc = beanDescriptorManager.getBeanDescriptor(spiQuery.getBeanType());
      desc.readAuditFutureList(spiQuery);
    }

    // Create a new transaction solely to execute the findList() at some future time
    Transaction newTxn = createTransaction();
    CallableQueryList<T> call = new CallableQueryList<T>(this, spiQuery, newTxn);
    QueryFutureList<T> queryFuture = new QueryFutureList<T>(call);
    backgroundExecutor.execute(queryFuture.getFutureTask());
    return queryFuture;
  }

  @Override
  public <T> PagedList<T> findPagedList(Query<T> query, Transaction transaction, int pageIndex, int pageSize) {
    
    return new LimitOffsetPagedList<T>(this, (SpiQuery<T>)query, pageIndex, pageSize);
  }

  public <T> void findEach(Query<T> query, QueryEachConsumer<T> consumer, Transaction t) {

    SpiOrmQueryRequest<T> request = createQueryRequest(Type.ITERATE, query, t);

    request.initTransIfRequired();
    request.findEach(consumer);
    // no try finally - findVisit guarantee's cleanup of the transaction if required
  }

  public <T> void findEachWhile(Query<T> query, QueryEachWhileConsumer<T> consumer, Transaction t) {

    SpiOrmQueryRequest<T> request = createQueryRequest(Type.ITERATE, query, t);

    request.initTransIfRequired();
    request.findEachWhile(consumer);
    // no try finally - findVisit guarantee's cleanup of the transaction if required
  }

  public <T> QueryIterator<T> findIterate(Query<T> query, Transaction t) {

    SpiOrmQueryRequest<T> request = createQueryRequest(Type.ITERATE, query, t);

    try {
      request.initTransIfRequired();
      return request.findIterate();
      
    } catch (RuntimeException ex) {
      request.endTransIfRequired();
      throw ex;
    }
  }

  @Override
  public <T> List<Version<T>> findVersions(Query<T> query, Transaction transaction) {

    SpiOrmQueryRequest<T> request = createQueryRequest(Type.LIST, query, transaction);
    try {
      request.initTransIfRequired();
      return request.findVersions();

    } finally {
      request.endTransIfRequired();
    }
  }

  @SuppressWarnings("unchecked")
  public <T> List<T> findList(Query<T> query, Transaction t) {

    SpiOrmQueryRequest<T> request = createQueryRequest(Type.LIST, query, t);

    Object result = request.getFromQueryCache();
    if (result != null) {
      return (List<T>) result;
    }

    try {
      request.initTransIfRequired();
      return request.findList();
      
    } finally {
      request.endTransIfRequired();
    }
  }

  public SqlRow findUnique(SqlQuery query, Transaction t) {

    // no findId() method for SqlQuery...
    // a query that is expected to return either 0 or 1 rows
    List<SqlRow> list = findList(query, t);

    if (list.size() == 0) {
      return null;

    } else if (list.size() > 1) {
      String m = "Unique expecting 0 or 1 rows but got [" + list.size() + "]";
      throw new PersistenceException(m);

    } else {
      return list.get(0);
    }
  }

  public SqlFutureList findFutureList(SqlQuery query, Transaction t) {

    SpiSqlQuery spiQuery = (SpiSqlQuery) query;
    spiQuery.setFutureFetch(true);

    Transaction newTxn = createTransaction();
    CallableSqlQueryList call = new CallableSqlQueryList(this, query, newTxn);

    FutureTask<List<SqlRow>> futureTask = new FutureTask<List<SqlRow>>(call);

    backgroundExecutor.execute(futureTask);

    return new SqlQueryFutureList(query, futureTask);
  }

  public List<SqlRow> findList(SqlQuery query, Transaction t) {

    RelationalQueryRequest request = new RelationalQueryRequest(this, relationalQueryEngine, query, t);

    try {
      request.initTransIfRequired();
      return request.findList();

    } finally {
      request.endTransIfRequired();
    }
  }

  public Set<SqlRow> findSet(SqlQuery query, Transaction t) {

    RelationalQueryRequest request = new RelationalQueryRequest(this, relationalQueryEngine, query, t);

    try {
      request.initTransIfRequired();
      return request.findSet();

    } finally {
      request.endTransIfRequired();
    }
  }

  public Map<?, SqlRow> findMap(SqlQuery query, Transaction t) {

    RelationalQueryRequest request = new RelationalQueryRequest(this, relationalQueryEngine, query, t);
    try {
      request.initTransIfRequired();
      return request.findMap();

    } finally {
      request.endTransIfRequired();
    }
  }

  /**
   * Persist the bean by either performing an insert or update.
   */
  public void save(Object bean) {
    save(bean, null);
  }

  /**
   * Save the bean with an explicit transaction.
   */
  public void save(Object bean, Transaction t) {
    persister.save(checkEntityBean(bean), t);
  }

  
  @Override
  public void markAsDirty(Object bean) {
    if (!(bean instanceof EntityBean)) {
      throw new IllegalArgumentException("This bean is not an EntityBean?");
    }
    // mark the bean as dirty (so that an update will not get skipped)
    ((EntityBean)bean)._ebean_getIntercept().setDirty(true); 
  }

  /**
   * Update the bean using the default 'updatesDeleteMissingChildren' setting. 
   */
  public void update(Object bean) {
    update(bean, null);
  }

  /**
   * Update the bean using the default 'updatesDeleteMissingChildren' setting. 
   */
  public void update(Object bean, Transaction t) {
    persister.update(checkEntityBean(bean), t);
  }

  /**
   * Update the bean specifying the deleteMissingChildren option.
   */
  public void update(Object bean, Transaction t, boolean deleteMissingChildren) {
    persister.update(checkEntityBean(bean), t, deleteMissingChildren);
  }

  @Override
  public void updateAll(Collection<?> beans) throws OptimisticLockException {
    updateAll(beans, null);
  }

  /**
   * Update all beans in the collection with an explicit transaction.
   */
  public void updateAll(Collection<?> beans, Transaction t) {

    if (beans == null || beans.isEmpty()) {
      // Nothing to update?
      return;
    }
    
    TransWrapper wrap = initTransIfRequired(t);
    try {
      SpiTransaction trans = wrap.transaction;
      for (Object bean : beans) {
        update(checkEntityBean(bean), trans);
      }
      wrap.commitIfCreated();
      
    } catch (RuntimeException e) {
      wrap.rollbackIfCreated();
      throw e;
    }
  }
  
  /**
   * Insert the bean.
   */
  public void insert(Object bean) {
    insert(bean, null);
  }

  /**
   * Insert the bean with a transaction.
   */
  public void insert(Object bean, Transaction t) {
    persister.insert(checkEntityBean(bean), t);
  }

  /**
   * Insert all beans in the collection.
   */
  public void insertAll(Collection<?> beans) {
    insertAll(beans, null);
  }

  /**
   * Insert all beans in the collection with a transaction.
   */
  public void insertAll(Collection<?> beans, Transaction t) {

    if (beans == null || beans.isEmpty()) {
      // Nothing to insert?
      return;
    }
    
    TransWrapper wrap = initTransIfRequired(t);
    try {
      SpiTransaction trans = wrap.transaction;
      for (Object bean : beans) {
        persister.insert(checkEntityBean(bean), trans);
      }
      wrap.commitIfCreated();
      
    } catch (RuntimeException e) {
      wrap.rollbackIfCreated();
      throw e;
    }
  }

  private EntityBean checkEntityBean(Object bean) {
    if (bean == null) {
      throw new IllegalArgumentException(Message.msg("bean.isnull"));
    }
    if (!(bean instanceof EntityBean)) {
      throw new IllegalArgumentException("Was expecting an EntityBean but got a "+bean.getClass());
    }
    return (EntityBean)bean;
  }
  
  /**
   * Delete the associations (from the intersection table) of a ManyToMany given
   * the owner bean and the propertyName of the ManyToMany collection.
   * <p>
   * This returns the number of associations deleted.
   * </p>
   */
  public int deleteManyToManyAssociations(Object ownerBean, String propertyName) {
    return deleteManyToManyAssociations(ownerBean, propertyName, null);
  }

  /**
   * Delete the associations (from the intersection table) of a ManyToMany given
   * the owner bean and the propertyName of the ManyToMany collection.
   * <p>
   * This returns the number of associations deleted.
   * </p>
   */
  public int deleteManyToManyAssociations(Object ownerBean, String propertyName, Transaction t) {

    EntityBean owner = checkEntityBean(ownerBean);
    TransWrapper wrap = initTransIfRequired(t);
    try {
      SpiTransaction trans = wrap.transaction;
      int rc = persister.deleteManyToManyAssociations(owner, propertyName, trans);
      wrap.commitIfCreated();
      return rc;

    } catch (RuntimeException e) {
      wrap.rollbackIfCreated();
      throw e;
    }
  }

  /**
   * Save the associations of a ManyToMany given the owner bean and the
   * propertyName of the ManyToMany collection.
   */
  public void saveManyToManyAssociations(Object ownerBean, String propertyName) {
    saveManyToManyAssociations(ownerBean, propertyName, null);
  }

  /**
   * Save the associations of a ManyToMany given the owner bean and the
   * propertyName of the ManyToMany collection.
   */
  public void saveManyToManyAssociations(Object ownerBean, String propertyName, Transaction t) {

    EntityBean owner = checkEntityBean(ownerBean);
    TransWrapper wrap = initTransIfRequired(t);
    try {
      SpiTransaction trans = wrap.transaction;

      persister.saveManyToManyAssociations(owner, propertyName, trans);

      wrap.commitIfCreated();

    } catch (RuntimeException e) {
      wrap.rollbackIfCreated();
      throw e;
    }
  }

  public void saveAssociation(Object ownerBean, String propertyName) {
    saveAssociation(ownerBean, propertyName, null);
  }

  public void saveAssociation(Object ownerBean, String propertyName, Transaction t) {

    EntityBean owner = checkEntityBean(ownerBean);
    
    TransWrapper wrap = initTransIfRequired(t);
    try {
      SpiTransaction trans = wrap.transaction;
      persister.saveAssociation(owner, propertyName, trans);

      wrap.commitIfCreated();

    } catch (RuntimeException e) {
      wrap.rollbackIfCreated();
      throw e;
    }
  }

  @Override
  public int saveAll(Collection<?> beans, Transaction transaction) throws OptimisticLockException {
    return saveAllInternal(beans.iterator(), transaction);
  }

  @Override
  public int saveAll(Collection<?> beans) throws OptimisticLockException {
    return saveAllInternal(beans.iterator(), null);
  }

  /**
   * Save all beans in the iterator with an explicit transaction.
   */
  public int saveAllInternal(Iterator<?> it, Transaction t) {

    TransWrapper wrap = initTransIfRequired(t);
    try {
      wrap.batchEscalateOnCollection();
      SpiTransaction trans = wrap.transaction;
      int saveCount = 0;
      while (it.hasNext()) {
        EntityBean bean = checkEntityBean(it.next());
        persister.save(bean, trans);
        saveCount++;
      }

      wrap.commitIfCreated();
      wrap.flushBatchOnCollection();
      return saveCount;

    } catch (RuntimeException e) {
      wrap.rollbackIfCreated();
      throw e;
    }
  }

  public int delete(Class<?> beanType, Object id) {
    return delete(beanType, id, null);
  }

  public int delete(Class<?> beanType, Object id, Transaction t) {

    TransWrapper wrap = initTransIfRequired(t);
    try {
      SpiTransaction trans = wrap.transaction;
      int rowCount = persister.delete(beanType, id, trans);
      wrap.commitIfCreated();

      return rowCount;

    } catch (RuntimeException e) {
      wrap.rollbackIfCreated();
      throw e;
    }
  }

  @Override
  public void deleteAll(Class<?> beanType, Collection<?> ids) {
    deleteAll(beanType, ids, null);
  }

  @Override
  public void deleteAll(Class<?> beanType, Collection<?> ids, Transaction t) {

    TransWrapper wrap = initTransIfRequired(t);
    try {
      SpiTransaction trans = wrap.transaction;
      persister.deleteMany(beanType, ids, trans);
      wrap.commitIfCreated();

    } catch (RuntimeException e) {
      wrap.rollbackIfCreated();
      throw e;
    }
  }

  /**
   * Delete the bean.
   */
  public void delete(Object bean) {
    delete(bean, null);
  }

  /**
   * Delete the bean with the explicit transaction.
   */
  public void delete(Object bean, Transaction t) {
    
    persister.delete(checkEntityBean(bean), t);
  }

  /**
   * Delete all the beans in the collection.
   */
  @Override
  public int deleteAll(Collection<?> beans) {
    return deleteAllInternal(beans.iterator(), null);
  }

  /**
   * Delete all the beans in the collection.
   */
  @Override
  public int deleteAll(Collection<?> beans, Transaction t) {
    return deleteAllInternal(beans.iterator(), t);
  }

  /**
   * Delete all the beans in the iterator with an explicit transaction.
   */
  private int deleteAllInternal(Iterator<?> it, Transaction t) {

    TransWrapper wrap = initTransIfRequired(t);

    try {
      wrap.batchEscalateOnCollection();
      SpiTransaction trans = wrap.transaction;
      int deleteCount = 0;
      while (it.hasNext()) {
        EntityBean bean = checkEntityBean(it.next());
        persister.delete(bean, trans);
        deleteCount++;
      }

      wrap.commitIfCreated();
      wrap.flushBatchOnCollection();
      return deleteCount;

    } catch (RuntimeException e) {
      wrap.rollbackIfCreated();
      throw e;
    }
  }

  /**
   * Execute the CallableSql with an explicit transaction.
   */
  public int execute(CallableSql callSql, Transaction t) {
    return persister.executeCallable(callSql, t);
  }

  /**
   * Execute the CallableSql.
   */
  public int execute(CallableSql callSql) {
    return execute(callSql, null);
  }

  /**
   * Execute the updateSql with an explicit transaction.
   */
  public int execute(SqlUpdate updSql, Transaction t) {
    return persister.executeSqlUpdate(updSql, t);
  }

  /**
   * Execute the updateSql.
   */
  public int execute(SqlUpdate updSql) {
    return execute(updSql, null);
  }

  /**
   * Execute the updateSql with an explicit transaction.
   */
  public int execute(Update<?> update, Transaction t) {
    return persister.executeOrmUpdate(update, t);
  }

  /**
   * Execute the orm update.
   */
  public int execute(Update<?> update) {
    return execute(update, null);
  }

  /**
   * Return all the BeanDescriptors.
   */
  public List<BeanDescriptor<?>> getBeanDescriptors() {
    return beanDescriptorManager.getBeanDescriptorList();
  }

  public void register(BeanPersistController c) {
    List<BeanDescriptor<?>> list = beanDescriptorManager.getBeanDescriptorList();
    for (int i = 0; i < list.size(); i++) {
      list.get(i).register(c);
    }
  }

  public void deregister(BeanPersistController c) {
    List<BeanDescriptor<?>> list = beanDescriptorManager.getBeanDescriptorList();
    for (int i = 0; i < list.size(); i++) {
      list.get(i).deregister(c);
    }
  }

  public boolean isSupportedType(java.lang.reflect.Type genericType) {

    TypeInfo typeInfo = ParamTypeHelper.getTypeInfo(genericType);
    return typeInfo != null && getBeanDescriptor(typeInfo.getBeanType()) != null;
  }

  public Object getBeanId(Object bean) {
    EntityBean eb = checkEntityBean(bean);
    BeanDescriptor<?> desc = getBeanDescriptor(bean.getClass());
    if (desc == null) {
      String m = bean.getClass().getName() + " is NOT an Entity Bean registered with this server?";
      throw new PersistenceException(m);
    }

    return desc.getId(eb);
  }

  /**
   * Return the BeanDescriptor for a given type of bean.
   */
  public <T> BeanDescriptor<T> getBeanDescriptor(Class<T> beanClass) {
    return beanDescriptorManager.getBeanDescriptor(beanClass);
  }

  /**
   * Return the BeanDescriptor's for a given table name.
   */
  public List<BeanDescriptor<?>> getBeanDescriptors(String tableName) {
    return beanDescriptorManager.getBeanDescriptors(tableName);
  }

  /**
   * Return all the SPI BeanTypes.
   */
  public List<? extends SpiBeanType<?>> getBeanTypes() {
    return getBeanDescriptors();
  }

  /**
   * Return the SPI bean types mapped to the given table.
   */
  public List<? extends SpiBeanType<?>> getBeanTypes(String tableName) {
    return beanDescriptorManager.getBeanTypes(tableName);
  }

  /**
   * Return the SPI bean types for the given bean class.
   */
  @Override
  public <T> SpiBeanType<T> getBeanType(Class<T> beanType) {
    return getBeanDescriptor(beanType);
  }

  /**
   * Return the BeanDescriptor using its class name.
   */
  public BeanDescriptor<?> getBeanDescriptorById(String beanClassName) {
    return beanDescriptorManager.getBeanDescriptorByClassName(beanClassName);
  }

  /**
   * Another server in the cluster sent this event so that we can inform local
   * BeanListeners of inserts updates and deletes that occurred remotely (on
   * another server in the cluster).
   */
  public void remoteTransactionEvent(RemoteTransactionEvent event) {
    transactionManager.remoteTransactionEvent(event);
  }

  /**
   * Create a transaction if one is not currently active in the
   * TransactionThreadLocal.
   * <p>
   * Returns a TransWrapper which contains the wasCreated flag. If this is true
   * then the transaction was created for this request in which case it will
   * need to be committed after the request has been processed.
   * </p>
   */
  TransWrapper initTransIfRequired(Transaction t) {

    if (t != null) {
      return new TransWrapper((SpiTransaction) t, false);
    }

    boolean wasCreated = false;
    SpiTransaction trans = transactionScopeManager.get();
    if (trans == null) {
      // create a transaction
      trans = transactionManager.createTransaction(false, -1);
      wasCreated = true;
    }
    return new TransWrapper(trans, wasCreated);
  }

  public SpiTransaction createServerTransaction(boolean isExplicit, int isolationLevel) {
    return transactionManager.createTransaction(isExplicit, isolationLevel);
  }

  public SpiTransaction createQueryTransaction() {
    return transactionManager.createQueryTransaction();
  }


  /**
   * Create a CallStack object.
   * <p>
   * This trims off the avaje ebean part of the stack trace so that the first
   * element in the CallStack should be application code.
   * </p>
   */
  public CallStack createCallStack() {

    StackTraceElement[] stackTrace = Thread.currentThread().getStackTrace();

    // ignore the first 6 as they are always avaje stack elements
    int startIndex = IGNORE_LEADING_ELEMENTS;

    // find the first non-avaje stackElement
    for (; startIndex < stackTrace.length; startIndex++) {
      if (!stackTrace[startIndex].getClassName().startsWith(AVAJE_EBEAN)) {
        break;
      }
    }

    int stackLength = stackTrace.length - startIndex;
    if (stackLength > maxCallStack) {
      // maximum of maxCallStack stackTrace elements
      stackLength = maxCallStack;
    }

    // create the 'interesting' part of the stackTrace
    StackTraceElement[] finalTrace = new StackTraceElement[stackLength];
    System.arraycopy(stackTrace, startIndex, finalTrace, 0, stackLength);

    if (stackLength < 1) {
      // this should not really happen
      throw new RuntimeException("StackTraceElement size 0?  stack: " + Arrays.toString(stackTrace));
    }

    return new CallStack(finalTrace);
  }

  
  @Override
  public JsonContext json() {
    // immutable thread safe so return shared instance
    return jsonContext;
  }
  
  @Override
  public void collectQueryStats(ObjectGraphNode node, long loadedBeanCount, long timeMicros) {
    
    if (collectQueryStatsByNode) {
      CObjectGraphNodeStatistics nodeStatistics = objectGraphStats.get(node);
      if (nodeStatistics == null) {
        // race condition here but I actually don't care too much if we miss a 
        // few early statistics - especially when the server is warming up etc
        nodeStatistics = new CObjectGraphNodeStatistics(node);
        objectGraphStats.put(node, nodeStatistics);
      }
      nodeStatistics.add(loadedBeanCount, timeMicros);
    }
  }
  
}<|MERGE_RESOLUTION|>--- conflicted
+++ resolved
@@ -36,12 +36,7 @@
 import com.avaje.ebeaninternal.api.SpiSqlQuery;
 import com.avaje.ebeaninternal.api.SpiTransaction;
 import com.avaje.ebeaninternal.api.TransactionEventTable;
-<<<<<<< HEAD
-import com.avaje.ebeaninternal.server.autofetch.AutoFetchManager;
-=======
 import com.avaje.ebeaninternal.server.autofetch.AutoTuneService;
-import com.avaje.ebean.dbmigration.DdlGenerator;
->>>>>>> 74330918
 import com.avaje.ebeaninternal.server.deploy.BeanDescriptor;
 import com.avaje.ebeaninternal.server.deploy.BeanDescriptorManager;
 import com.avaje.ebeaninternal.server.deploy.BeanProperty;
@@ -131,13 +126,7 @@
 
   private final BeanDescriptorManager beanDescriptorManager;
 
-<<<<<<< HEAD
-  private final AutoFetchManager autoFetchManager;
-=======
-  private final DiffHelp diffHelp;
-
   private final AutoTuneService autoTuneService;
->>>>>>> 74330918
 
   private final ReadAuditPrepare readAuditPrepare;
 
@@ -233,14 +222,9 @@
     this.queryEngine = config.createOrmQueryEngine();
     this.relationalQueryEngine = config.createRelationalQueryEngine();
 
-<<<<<<< HEAD
-    this.autoFetchManager = config.createAutoFetchManager(this);
-    this.adminAutofetch = new MAdminAutofetch(autoFetchManager);
+    this.autoTuneService = config.createAutoFetchManager(this);
     this.readAuditPrepare = config.getReadAuditPrepare();
     this.readAuditLogger = config.getReadAuditLogger();
-=======
-    this.autoTuneService = config.createAutoFetchManager(this);
->>>>>>> 74330918
 
     this.beanLoader = new DefaultBeanLoader(this);
     this.jsonContext = config.createJsonContext(this);
@@ -351,6 +335,7 @@
     return ddlGenerator;
   }
 
+  @Override
   public AutoTune getAutoTune() {
     return autoTuneService;
   }
